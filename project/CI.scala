/*
 * Copyright 2020-2022 Typelevel
 *
 * Licensed under the Apache License, Version 2.0 (the "License");
 * you may not use this file except in compliance with the License.
 * You may obtain a copy of the License at
 *
 *     http://www.apache.org/licenses/LICENSE-2.0
 *
 * Unless required by applicable law or agreed to in writing, software
 * distributed under the License is distributed on an "AS IS" BASIS,
 * WITHOUT WARRANTIES OR CONDITIONS OF ANY KIND, either express or implied.
 * See the License for the specific language governing permissions and
 * limitations under the License.
 */

sealed abstract class CI(
    val command: String,
    rootProject: String,
    jsEnv: Option[JSEnv],
    testCommands: List[String],
    mimaReport: Boolean,
    suffixCommands: List[String]) {

  override val toString: String = {
    val commands =
      (List(
        s"project $rootProject",
        jsEnv.fold("")(env => s"set Global / useJSEnv := JSEnv.$env"),
        "headerCheck",
        "scalafmtSbtCheck",
        "scalafmtCheck",
        "javafmtCheck",
        "clean"
      ) ++ testCommands ++ List(
        jsEnv.fold("")(_ => s"set Global / useJSEnv := JSEnv.NodeJS"),
        if (mimaReport) "mimaReportBinaryIssues" else ""
      )).filter(_.nonEmpty) ++ suffixCommands

    commands.mkString("; ", "; ", "")
  }
}

object CI {
  case object JVM
      extends CI(
        command = "ciJVM",
        rootProject = "rootJVM",
        jsEnv = None,
        testCommands = List("test"),
        mimaReport = true,
        suffixCommands = List("root/unidoc", "exampleJVM/compile"))

  case object JS
      extends CI(
        command = "ciJS",
        rootProject = "rootJS",
        jsEnv = Some(JSEnv.NodeJS),
        testCommands = List(
          "test",
          "set Global / testJSIOApp := true",
          "testsJVM/testOnly *.IOAppSpec",
          "set Global / testJSIOApp := false"),
        mimaReport = true,
        suffixCommands = List("exampleJS/compile"))

  case object Firefox
      extends CI(
        command = "ciFirefox",
        rootProject = "rootJS",
        jsEnv = Some(JSEnv.Firefox),
<<<<<<< HEAD
        testCommands = List(
          "testOnly *tracing*",
          "testOnly *.ConsoleJSSpec",
          "testOnly *.SchedulerSpec"
        ),
=======
        testCommands =
          List("testOnly *tracing*", "testOnly *.RandomSpec", "testOnly *.ConsoleJSSpec"),
>>>>>>> e9a70a45
        mimaReport = false,
        suffixCommands = List())

  case object Chrome
      extends CI(
        command = "ciChrome",
        rootProject = "rootJS",
        jsEnv = Some(JSEnv.Chrome),
<<<<<<< HEAD
        testCommands = List(
          "testOnly *tracing*",
          "testOnly *.ConsoleJSSpec",
          "testOnly *.SchedulerSpec"
        ),
=======
        testCommands =
          List("testOnly *tracing*", "testOnly *.RandomSpec", "testOnly *.ConsoleJSSpec"),
>>>>>>> e9a70a45
        mimaReport = false,
        suffixCommands = List())

  val AllJSCIs: List[CI] = List(JS, Firefox, Chrome)
  val AllCIs: List[CI] = JVM :: AllJSCIs
}<|MERGE_RESOLUTION|>--- conflicted
+++ resolved
@@ -69,16 +69,12 @@
         command = "ciFirefox",
         rootProject = "rootJS",
         jsEnv = Some(JSEnv.Firefox),
-<<<<<<< HEAD
         testCommands = List(
           "testOnly *tracing*",
           "testOnly *.ConsoleJSSpec",
+          "testOnly *.RandomSpec",
           "testOnly *.SchedulerSpec"
         ),
-=======
-        testCommands =
-          List("testOnly *tracing*", "testOnly *.RandomSpec", "testOnly *.ConsoleJSSpec"),
->>>>>>> e9a70a45
         mimaReport = false,
         suffixCommands = List())
 
@@ -87,16 +83,12 @@
         command = "ciChrome",
         rootProject = "rootJS",
         jsEnv = Some(JSEnv.Chrome),
-<<<<<<< HEAD
         testCommands = List(
           "testOnly *tracing*",
           "testOnly *.ConsoleJSSpec",
+          "testOnly *.RandomSpec",
           "testOnly *.SchedulerSpec"
         ),
-=======
-        testCommands =
-          List("testOnly *tracing*", "testOnly *.RandomSpec", "testOnly *.ConsoleJSSpec"),
->>>>>>> e9a70a45
         mimaReport = false,
         suffixCommands = List())
 
