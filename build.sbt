--- conflicted
+++ resolved
@@ -618,14 +618,11 @@
         "cats.effect.IOFiberConstants.ContStateWinner"),
       ProblemFilters.exclude[DirectMissingMethodProblem](
         "cats.effect.IOFiberConstants.ContStateResult"),
-<<<<<<< HEAD
+      ProblemFilters.exclude[DirectMissingMethodProblem](
+        "cats.effect.IOFiberConstants.ExecuteRunnableR"),
       ProblemFilters.exclude[ReversedMissingMethodProblem]("cats.effect.IOLocal.scope"),
       ProblemFilters.exclude[DirectMissingMethodProblem](
         "cats.effect.IOFiberConstants.ContStateResult")
-=======
-      ProblemFilters.exclude[DirectMissingMethodProblem](
-        "cats.effect.IOFiberConstants.ExecuteRunnableR")
->>>>>>> 411a09f0
     ) ++ {
       if (tlIsScala3.value) {
         // Scala 3 specific exclusions
@@ -911,7 +908,9 @@
         "cats.effect.std.Queue#CircularBufferQueue.onOfferNoCapacity"),
       ProblemFilters.exclude[DirectMissingMethodProblem](
         "cats.effect.std.Queue#DroppingQueue.onOfferNoCapacity"),
-<<<<<<< HEAD
+      // #3524, private class
+      ProblemFilters.exclude[DirectMissingMethodProblem](
+        "cats.effect.std.MapRef#ConcurrentHashMapImpl.keys"),
       // introduced by #3346
       // private stuff
       ProblemFilters.exclude[MissingClassProblem]("cats.effect.std.Mutex$Impl"),
@@ -925,11 +924,6 @@
       // introduced by #3480
       // adds method to sealed Hotswap
       ProblemFilters.exclude[ReversedMissingMethodProblem]("cats.effect.std.Hotswap.get")
-=======
-      // #3524, private class
-      ProblemFilters.exclude[DirectMissingMethodProblem](
-        "cats.effect.std.MapRef#ConcurrentHashMapImpl.keys")
->>>>>>> 411a09f0
     )
   )
   .jsSettings(
