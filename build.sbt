/*
 * Copyright 2020-2022 Typelevel
 *
 * Licensed under the Apache License, Version 2.0 (the "License");
 * you may not use this file except in compliance with the License.
 * You may obtain a copy of the License at
 *
 *     http://www.apache.org/licenses/LICENSE-2.0
 *
 * Unless required by applicable law or agreed to in writing, software
 * distributed under the License is distributed on an "AS IS" BASIS,
 * WITHOUT WARRANTIES OR CONDITIONS OF ANY KIND, either express or implied.
 * See the License for the specific language governing permissions and
 * limitations under the License.
 */

import java.io.File
import java.util.concurrent.TimeUnit

import com.typesafe.tools.mima.core._
import com.github.sbt.git.SbtGit.GitKeys._
import org.openqa.selenium.chrome.ChromeOptions
import org.openqa.selenium.firefox.{FirefoxOptions, FirefoxProfile}
import org.scalajs.jsenv.nodejs.NodeJSEnv
import org.scalajs.jsenv.selenium.SeleniumJSEnv
import sbtcrossproject.CrossProject

import JSEnv._

// sbt-git workarounds
ThisBuild / useConsoleForROGit := !(ThisBuild / githubIsWorkflowBuild).value

ThisBuild / git.gitUncommittedChanges := {
  if ((ThisBuild / githubIsWorkflowBuild).value) {
    git.gitUncommittedChanges.value
  } else {
    import scala.sys.process._
    import scala.util.Try

    Try("git status -s".!!.trim.length > 0).getOrElse(true)
  }
}

ThisBuild / tlBaseVersion := "3.5"
ThisBuild / tlUntaggedAreSnapshots := false

ThisBuild / organization := "org.typelevel"
ThisBuild / organizationName := "Typelevel"
ThisBuild / tlSonatypeUseLegacyHost := false

ThisBuild / startYear := Some(2020)

ThisBuild / developers := List(
  Developer(
    "djspiewak",
    "Daniel Spiewak",
    "djspiewak@gmail.com",
    url("https://github.com/djspiewak")),
  Developer(
    "SystemFw",
    "Fabio Labella",
    "fabio.labella2@gmail.com",
    url("https://github.com/SystemFw")),
  Developer(
    "RaasAhsan",
    "Raas Ahsan",
    "raas.ahsan@gmail.com",
    url("https://github.com/RaasAhsan")),
  Developer(
    "TimWSpence",
    "Tim Spence",
    "timothywspence@gmail.com",
    url("https://github.com/TimWSpence")),
  Developer(
    "kubukoz",
    "Jakub Kozłowski",
    "kubukoz@gmail.com",
    url("https://github.com/kubukoz")),
  Developer(
    "mpilquist",
    "Michael Pilquist",
    "mpilquist@gmail.com",
    url("https://github.com/mpilquist")),
  Developer(
    "vasilmkd",
    "Vasil Vasilev",
    "vasil@vasilev.io",
    url("https://github.com/vasilmkd")),
  Developer(
    "bplommer",
    "Ben Plommer",
    "ben.plommer@gmail.com",
    url("https://github.com/bplommer")),
  Developer(
    "wemrysi",
    "Emrys Ingersoll",
    "ingersoll@gmail.com",
    url("https://github.com/wemrysi")),
  Developer(
    "armanbilge",
    "Arman Bilge",
    "armanbilge@gmail.com",
    url("https://github.com/armanbilge")),
  Developer(
    "gvolpe",
    "Gabriel Volpe",
    "volpegabriel@gmail.com",
    url("https://github.com/gvolpe"))
)

val PrimaryOS = "ubuntu-latest"
val Windows = "windows-latest"
val MacOS = "macos-latest"

val Scala212 = "2.12.17"
val Scala213 = "2.13.10"
val Scala3 = "3.2.1"

ThisBuild / crossScalaVersions := Seq(Scala3, Scala212, Scala213)
ThisBuild / githubWorkflowScalaVersions := crossScalaVersions.value
ThisBuild / tlVersionIntroduced := Map("3" -> "3.1.1")
ThisBuild / tlJdkRelease := Some(8)

ThisBuild / githubWorkflowTargetBranches := Seq("series/3.*")
ThisBuild / tlCiReleaseTags := false
ThisBuild / tlCiReleaseBranches := Nil

val OldGuardJava = JavaSpec.temurin("8")
val LTSJava = JavaSpec.temurin("11")
val LatestJava = JavaSpec.temurin("17")
val ScalaJSJava = OldGuardJava
val ScalaNativeJava = OldGuardJava
val GraalVM = JavaSpec.graalvm("11")

ThisBuild / githubWorkflowJavaVersions := Seq(OldGuardJava, LTSJava, LatestJava, GraalVM)
ThisBuild / githubWorkflowOSes := Seq(PrimaryOS, Windows, MacOS)

ThisBuild / githubWorkflowBuildPreamble ++= Seq(
  WorkflowStep.Use(
    UseRef.Public("actions", "setup-node", "v3"),
    name = Some("Setup NodeJS v18 LTS"),
    params = Map("node-version" -> "18"),
    cond = Some("matrix.ci == 'ciJS'")
  ),
  WorkflowStep.Run(
    List("npm install"),
    name = Some("Install jsdom and source-map-support"),
    cond = Some("matrix.ci == 'ciJS'")
  ),
  WorkflowStep.Run(
    List("gu install native-image"),
    name = Some("Install GraalVM Native Image"),
    cond = Some(s"matrix.java == '${GraalVM.render}'")
  )
)

ThisBuild / githubWorkflowBuild := Seq("JVM", "JS", "Native").map { platform =>
  WorkflowStep.Sbt(
    List(s"root${platform}/scalafixAll --check"),
    name = Some(s"Check that scalafix has been run on $platform"),
    cond = Some(
      s"matrix.ci == 'ci${platform}' && matrix.scala != '$Scala3' && matrix.java == '${OldGuardJava.render}' && matrix.os == '$PrimaryOS'"
    ) // windows has file lock issues due to shared sources
  )
} ++ Seq(
  WorkflowStep.Sbt(List("${{ matrix.ci }}")),
  WorkflowStep.Sbt(
    List("docs/mdoc"),
    cond = Some(
      s"(matrix.scala == '$Scala213' || matrix.scala == '$Scala3') && matrix.ci == 'ciJVM'")),
  WorkflowStep.Run(
    List("example/test-jvm.sh ${{ matrix.scala }}"),
    name = Some("Test Example JVM App Within Sbt"),
    cond = Some(s"matrix.ci == 'ciJVM' && matrix.os == '$PrimaryOS'")
  ),
  WorkflowStep.Run(
    List("example/test-js.sh ${{ matrix.scala }}"),
    name = Some("Test Example JavaScript App Using Node"),
    cond = Some(s"matrix.ci == 'ciJS' && matrix.os == '$PrimaryOS'")
  ),
  WorkflowStep.Sbt(
    List("graalVMExample/nativeImage", "graalVMExample/nativeImageRun"),
    name = Some("Test GraalVM Native Image"),
    cond = Some(
      s"matrix.scala == '$Scala213' && matrix.java == '${GraalVM.render}' && matrix.os == '$PrimaryOS'")
  ),
  WorkflowStep.Run(
    List("example/test-native.sh ${{ matrix.scala }}"),
    name = Some("Test Example Native App Using Binary"),
    cond = Some(s"matrix.ci == 'ciNative' && matrix.os == '$PrimaryOS'")
  ),
  WorkflowStep.Run(
    List("cd scalafix", "sbt test"),
    name = Some("Scalafix tests"),
    cond =
      Some(s"matrix.scala == '$Scala213' && matrix.ci == 'ciJVM' && matrix.os == '$PrimaryOS'")
  )
)

val ciVariants = CI.AllCIs.map(_.command)
val jsCiVariants = CI.AllJSCIs.map(_.command)
ThisBuild / githubWorkflowBuildMatrixAdditions += "ci" -> ciVariants

ThisBuild / githubWorkflowBuildMatrixExclusions := {
  val scalaJavaFilters = for {
    scala <- (ThisBuild / githubWorkflowScalaVersions).value.filterNot(Set(Scala213))
    java <- (ThisBuild / githubWorkflowJavaVersions).value.filterNot(Set(OldGuardJava))
    if !(scala == Scala3 && (java == LatestJava || java == GraalVM))
  } yield MatrixExclude(Map("scala" -> scala, "java" -> java.render))

  val windowsAndMacScalaFilters =
    (ThisBuild / githubWorkflowScalaVersions).value.filterNot(Set(Scala213)).flatMap { scala =>
      Seq(
        MatrixExclude(Map("os" -> Windows, "scala" -> scala)),
        MatrixExclude(Map("os" -> MacOS, "scala" -> scala)))
    }

  val jsScalaFilters = for {
    scala <- (ThisBuild / githubWorkflowScalaVersions).value.filterNot(Set(Scala213))
    ci <- jsCiVariants.tail
  } yield MatrixExclude(Map("ci" -> ci, "scala" -> scala))

  val jsJavaAndOSFilters = jsCiVariants.flatMap { ci =>
    val javaFilters =
      (ThisBuild / githubWorkflowJavaVersions).value.filterNot(Set(ScalaJSJava)).map { java =>
        MatrixExclude(Map("ci" -> ci, "java" -> java.render))
      }

    javaFilters ++ Seq(
      MatrixExclude(Map("os" -> Windows, "ci" -> ci)),
      MatrixExclude(Map("os" -> MacOS, "ci" -> ci)))
  }

  val nativeJavaAndOSFilters = {
    val ci = CI.Native.command

    val javaFilters =
      (ThisBuild / githubWorkflowJavaVersions).value.filterNot(Set(ScalaNativeJava)).map {
        java => MatrixExclude(Map("ci" -> ci, "java" -> java.render))
      }

    javaFilters ++ Seq(
      MatrixExclude(Map("os" -> Windows, "ci" -> ci)),
      MatrixExclude(Map("os" -> MacOS, "ci" -> ci, "scala" -> Scala212)),
      // keep a native+2.13+macos job
      MatrixExclude(Map("os" -> MacOS, "ci" -> ci, "scala" -> Scala3))
    )
  }

  // Nice-to-haves but unreliable in CI
  val flakyFilters = Seq(
    MatrixExclude(Map("os" -> Windows, "java" -> GraalVM.render))
  )

  scalaJavaFilters ++ windowsAndMacScalaFilters ++ jsScalaFilters ++ jsJavaAndOSFilters ++ nativeJavaAndOSFilters ++ flakyFilters
}

lazy val useJSEnv =
  settingKey[JSEnv]("Use Node.js or a headless browser for running Scala.js tests")
Global / useJSEnv := NodeJS

lazy val testJSIOApp =
  settingKey[Boolean]("Whether to test JVM (false) or Node.js (true) in IOAppSpec")
Global / testJSIOApp := false

ThisBuild / jsEnv := {
  useJSEnv.value match {
    case NodeJS => new NodeJSEnv(NodeJSEnv.Config().withSourceMap(true))
    case Firefox =>
      val profile = new FirefoxProfile()
      profile.setPreference("privacy.reduceTimerPrecision", false)
      val options = new FirefoxOptions()
      options.setProfile(profile)
      options.setHeadless(true)
      new SeleniumJSEnv(options)
    case Chrome =>
      val options = new ChromeOptions()
      options.setHeadless(true)
      new SeleniumJSEnv(options)
  }
}

ThisBuild / homepage := Some(url("https://github.com/typelevel/cats-effect"))

ThisBuild / scmInfo := Some(
  ScmInfo(
    url("https://github.com/typelevel/cats-effect"),
    "git@github.com:typelevel/cats-effect.git"))

ThisBuild / apiURL := Some(url("https://typelevel.org/cats-effect/api/3.x/"))

ThisBuild / autoAPIMappings := true

val CatsVersion = "2.9.0"
val Specs2Version = "4.19.0"
val ScalaCheckVersion = "1.17.0"
val DisciplineVersion = "1.4.0"
val CoopVersion = "1.2.0"

val MacrotaskExecutorVersion = "1.1.1"

val ScalacCompatVersion = "0.1.0"

tlReplaceCommandAlias("ci", CI.AllCIs.map(_.toString).mkString)
addCommandAlias("release", "tlRelease")

addCommandAlias(CI.JVM.command, CI.JVM.toString)
addCommandAlias(CI.Native.command, CI.Native.toString)
addCommandAlias(CI.JS.command, CI.JS.toString)
addCommandAlias(CI.Firefox.command, CI.Firefox.toString)
addCommandAlias(CI.Chrome.command, CI.Chrome.toString)

tlReplaceCommandAlias(
  "prePR",
  "; root/clean; +root/headerCreate; root/scalafixAll; scalafmtSbt; +root/scalafmtAll")

val jsProjects: Seq[ProjectReference] =
  Seq(kernel.js, kernelTestkit.js, laws.js, core.js, testkit.js, testsJS, std.js, example.js)

val nativeProjects: Seq[ProjectReference] =
  Seq(
    kernel.native,
    kernelTestkit.native,
    laws.native,
    core.native,
    testkit.native,
    tests.native,
    std.native,
    example.native)

val undocumentedRefs =
  jsProjects ++ nativeProjects ++ Seq[ProjectReference](
    benchmarks,
    example.jvm,
    graalVMExample,
    tests.jvm,
    tests.js)

lazy val root = project
  .in(file("."))
  .aggregate(rootJVM, rootJS, rootNative)
  .enablePlugins(NoPublishPlugin)
  .enablePlugins(ScalaUnidocPlugin)
  .settings(
    name := "cats-effect",
    ScalaUnidoc / unidoc / unidocProjectFilter := {
      undocumentedRefs.foldLeft(inAnyProject)((acc, a) => acc -- inProjects(a))
    }
  )

lazy val rootJVM = project
  .aggregate(
    kernel.jvm,
    kernelTestkit.jvm,
    laws.jvm,
    core.jvm,
    testkit.jvm,
    testsJVM,
    std.jvm,
    example.jvm,
    graalVMExample,
    benchmarks)
  .enablePlugins(NoPublishPlugin)

lazy val rootJS = project.aggregate(jsProjects: _*).enablePlugins(NoPublishPlugin)

lazy val rootNative = project.aggregate(nativeProjects: _*).enablePlugins(NoPublishPlugin)

/**
 * The core abstractions and syntax. This is the most general definition of Cats Effect, without
 * any concrete implementations. This is the "batteries not included" dependency.
 */
lazy val kernel = crossProject(JSPlatform, JVMPlatform, NativePlatform)
  .in(file("kernel"))
  .settings(
    name := "cats-effect-kernel",
    libraryDependencies ++= Seq(
      "org.typelevel" %%% "cats-core" % CatsVersion,
      "org.specs2" %%% "specs2-core" % Specs2Version % Test
    ),
    mimaBinaryIssueFilters ++= Seq(
      ProblemFilters.exclude[MissingClassProblem]("cats.effect.kernel.Ref$SyncRef"),
      ProblemFilters.exclude[Problem]("cats.effect.kernel.GenConcurrent#Memoize*")
    )
  )
  .jsSettings(
    libraryDependencies += "org.scala-js" %%% "scala-js-macrotask-executor" % MacrotaskExecutorVersion % Test
  )
  .nativeSettings(
    libraryDependencies += "io.github.cquiroz" %%% "scala-java-time" % "2.5.0"
  )

/**
 * Reference implementations (including a pure ConcurrentBracket), generic ScalaCheck
 * generators, and useful tools for testing code written against Cats Effect.
 */
lazy val kernelTestkit = crossProject(JSPlatform, JVMPlatform, NativePlatform)
  .in(file("kernel-testkit"))
  .dependsOn(kernel)
  .settings(
    name := "cats-effect-kernel-testkit",
    libraryDependencies ++= Seq(
      "org.typelevel" %%% "cats-free" % CatsVersion,
      "org.scalacheck" %%% "scalacheck" % ScalaCheckVersion,
      "org.typelevel" %%% "coop" % CoopVersion),
    mimaBinaryIssueFilters ++= Seq(
      ProblemFilters.exclude[DirectMissingMethodProblem](
        "cats.effect.kernel.testkit.TestContext.this"),
      ProblemFilters.exclude[DirectMissingMethodProblem](
        "cats.effect.kernel.testkit.TestContext#State.execute"),
      ProblemFilters.exclude[DirectMissingMethodProblem](
        "cats.effect.kernel.testkit.TestContext#State.scheduleOnce"),
      ProblemFilters.exclude[DirectMissingMethodProblem](
        "cats.effect.kernel.testkit.TestContext#Task.apply"),
      ProblemFilters.exclude[DirectMissingMethodProblem](
        "cats.effect.kernel.testkit.TestContext#Task.this"),
      ProblemFilters.exclude[DirectMissingMethodProblem](
        "cats.effect.kernel.testkit.TestContext#Task.copy")
    )
  )

/**
 * The laws which constrain the abstractions. This is split from kernel to avoid jar file and
 * dependency issues. As a consequence of this split, some things which are defined in
 * kernelTestkit are *tested* in the Test scope of this project.
 */
lazy val laws = crossProject(JSPlatform, JVMPlatform, NativePlatform)
  .in(file("laws"))
  .dependsOn(kernel, kernelTestkit % Test)
  .settings(
    name := "cats-effect-laws",
    libraryDependencies ++= Seq(
      "org.typelevel" %%% "cats-laws" % CatsVersion,
      "org.typelevel" %%% "discipline-specs2" % DisciplineVersion % Test)
  )

/**
 * Concrete, production-grade implementations of the abstractions. Or, more simply-put: IO. Also
 * contains some general datatypes built on top of IO which are useful in their own right, as
 * well as some utilities (such as IOApp). This is the "batteries included" dependency.
 */
lazy val core = crossProject(JSPlatform, JVMPlatform, NativePlatform)
  .in(file("core"))
  .dependsOn(kernel, std)
  .settings(
    name := "cats-effect",
    libraryDependencies ++= Seq(
      "org.typelevel" %% "scalac-compat-annotation" % ScalacCompatVersion % CompileTime
    ),
    mimaBinaryIssueFilters ++= Seq(
      // introduced by #1837, removal of package private class
      ProblemFilters.exclude[MissingClassProblem]("cats.effect.AsyncPropagateCancelation"),
      ProblemFilters.exclude[MissingClassProblem]("cats.effect.AsyncPropagateCancelation$"),
      // introduced by #1913, striped fiber callback hashtable, changes to package private code
      ProblemFilters.exclude[MissingClassProblem]("cats.effect.unsafe.FiberErrorHashtable"),
      ProblemFilters.exclude[IncompatibleResultTypeProblem](
        "cats.effect.unsafe.IORuntime.fiberErrorCbs"),
      ProblemFilters.exclude[IncompatibleMethTypeProblem]("cats.effect.unsafe.IORuntime.this"),
      ProblemFilters.exclude[IncompatibleResultTypeProblem](
        "cats.effect.unsafe.IORuntime.<init>$default$6"),
      // introduced by #1928, wake up a worker thread before spawning a helper thread when blocking
      // changes to `cats.effect.unsafe` package private code
      ProblemFilters.exclude[IncompatibleResultTypeProblem](
        "cats.effect.unsafe.WorkStealingThreadPool.notifyParked"),
      // introduced by #2041, Rewrite and improve `ThreadSafeHashtable`
      // changes to `cats.effect.unsafe` package private code
      ProblemFilters.exclude[DirectMissingMethodProblem](
        "cats.effect.unsafe.ThreadSafeHashtable.hashtable"),
      ProblemFilters.exclude[DirectMissingMethodProblem](
        "cats.effect.unsafe.ThreadSafeHashtable.hashtable_="),
      // introduced by #2051, Tracing
      // changes to package private code
      ProblemFilters.exclude[DirectMissingMethodProblem]("cats.effect.IO#Blocking.apply"),
      ProblemFilters.exclude[DirectMissingMethodProblem]("cats.effect.IO#Blocking.copy"),
      ProblemFilters.exclude[DirectMissingMethodProblem]("cats.effect.IO#Blocking.this"),
      ProblemFilters.exclude[DirectMissingMethodProblem]("cats.effect.IO#Delay.apply"),
      ProblemFilters.exclude[DirectMissingMethodProblem]("cats.effect.IO#Delay.copy"),
      ProblemFilters.exclude[DirectMissingMethodProblem]("cats.effect.IO#Delay.this"),
      ProblemFilters.exclude[DirectMissingMethodProblem]("cats.effect.IO#FlatMap.apply"),
      ProblemFilters.exclude[DirectMissingMethodProblem]("cats.effect.IO#FlatMap.copy"),
      ProblemFilters.exclude[DirectMissingMethodProblem]("cats.effect.IO#FlatMap.this"),
      ProblemFilters.exclude[DirectMissingMethodProblem](
        "cats.effect.IO#HandleErrorWith.apply"),
      ProblemFilters.exclude[DirectMissingMethodProblem]("cats.effect.IO#HandleErrorWith.copy"),
      ProblemFilters.exclude[DirectMissingMethodProblem]("cats.effect.IO#HandleErrorWith.this"),
      ProblemFilters.exclude[DirectMissingMethodProblem]("cats.effect.IO#Map.apply"),
      ProblemFilters.exclude[DirectMissingMethodProblem]("cats.effect.IO#Map.copy"),
      ProblemFilters.exclude[DirectMissingMethodProblem]("cats.effect.IO#Map.this"),
      ProblemFilters.exclude[DirectMissingMethodProblem]("cats.effect.IO#Uncancelable.apply"),
      ProblemFilters.exclude[DirectMissingMethodProblem]("cats.effect.IO#Uncancelable.copy"),
      ProblemFilters.exclude[DirectMissingMethodProblem]("cats.effect.IO#Uncancelable.this"),
      ProblemFilters.exclude[MissingClassProblem]("cats.effect.SyncIO$Delay$"),
      ProblemFilters.exclude[MissingClassProblem]("cats.effect.SyncIO$Delay"),
      ProblemFilters.exclude[DirectMissingMethodProblem]("cats.effect.IO#IOCont.apply"),
      ProblemFilters.exclude[DirectMissingMethodProblem]("cats.effect.IO#IOCont.copy"),
      ProblemFilters.exclude[DirectMissingMethodProblem]("cats.effect.IO#IOCont.this"),
      ProblemFilters.exclude[IncompatibleMethTypeProblem](
        "cats.effect.unsafe.IORuntimeCompanionPlatform.installGlobal"),
      // introduced by #2207, tracing for js
      ProblemFilters.exclude[IncompatibleMethTypeProblem](
        "cats.effect.tracing.Tracing.calculateTracingEvent"),
      ProblemFilters.exclude[Problem]("cats.effect.ByteStack.*"),
      // introduced by #2254, Check `WorkerThread` ownership before scheduling
      // changes to `cats.effect.unsafe` package private code
      ProblemFilters.exclude[DirectMissingMethodProblem](
        "cats.effect.unsafe.WorkStealingThreadPool.executeFiber"),
      // introduced by #2256, Hide the package private constructor for `IORuntime`
      // changes to `cats.effect.unsafe` package private code
      ProblemFilters.exclude[DirectMissingMethodProblem]("cats.effect.unsafe.IORuntime.this"),
      ProblemFilters.exclude[DirectMissingMethodProblem](
        "cats.effect.unsafe.IORuntime.<init>$default$6"),
      // introduced by #2312, Address issues with the blocking mechanism of the thread pool
      // changes to `cats.effect.unsafe` package private code
      ProblemFilters.exclude[DirectMissingMethodProblem]("cats.effect.unsafe.LocalQueue.drain"),
      // introduced by #2345, Overflow and batched queue unification
      // changes to `cats.effect.unsafe` package private code
      ProblemFilters.exclude[DirectMissingMethodProblem](
        "cats.effect.unsafe.HelperThread.this"),
      ProblemFilters.exclude[DirectMissingMethodProblem](
        "cats.effect.unsafe.LocalQueue.enqueue"),
      ProblemFilters.exclude[DirectMissingMethodProblem](
        "cats.effect.unsafe.WorkerThread.this"),
      // introduced by #2383, Revised `LocalQueue` metrics
      // changes to `cats.effect.unsafe` package private code
      ProblemFilters.exclude[DirectMissingMethodProblem](
        "cats.effect.unsafe.LocalQueue.getOverflowSpilloverCount"),
      ProblemFilters.exclude[DirectMissingMethodProblem](
        "cats.effect.unsafe.LocalQueue.getBatchedSpilloverCount"),
      ProblemFilters.exclude[DirectMissingMethodProblem]("cats.effect.unsafe.LocalQueue.drain"),
      // introduced by #2361, Bye bye helper thread
      // changes to `cats.effect.unsafe` package private code
      ProblemFilters.exclude[MissingClassProblem]("cats.effect.unsafe.HelperThread"),
      ProblemFilters.exclude[MissingClassProblem]("cats.effect.unsafe.LocalQueue$"),
      // introduced by #2434, Initialize tracing buffer if needed
      // changes to `cats.effect` package private code
      ProblemFilters.exclude[DirectMissingMethodProblem]("cats.effect.ArrayStack.copy"),
      // introduced by #2453, Masking without an `initMask` field
      // changes to `cats.effect` package private code
      ProblemFilters.exclude[DirectMissingMethodProblem](
        "cats.effect.IO#Uncancelable#UnmaskRunLoop.apply"),
      ProblemFilters.exclude[DirectMissingMethodProblem](
        "cats.effect.IO#Uncancelable#UnmaskRunLoop.copy"),
      ProblemFilters.exclude[DirectMissingMethodProblem](
        "cats.effect.IO#Uncancelable#UnmaskRunLoop.this"),
      // introduced by #2510, Fix weak bag for the blocking mechanism
      // changes to `cats.effect.unsafe` package private code
      ProblemFilters.exclude[IncompatibleMethTypeProblem](
        "cats.effect.unsafe.WorkerThread.this"),
      // introduced by #2513, Implement the active fiber tracking mechanism
      // changes to `cats.effect.unsafe` package private code
      ProblemFilters.exclude[DirectMissingMethodProblem](
        "cats.effect.unsafe.LocalQueue.dequeue"),
      ProblemFilters.exclude[DirectMissingMethodProblem](
        "cats.effect.unsafe.LocalQueue.enqueueBatch"),
      ProblemFilters.exclude[DirectMissingMethodProblem](
        "cats.effect.unsafe.LocalQueue.stealInto"),
      // introduced by #2673, Cross platform weak bag implementation
      // changes to `cats.effect.unsafe` package private code
      ProblemFilters.exclude[DirectMissingMethodProblem](
        "cats.effect.unsafe.WorkerThread.monitor"),
      // introduced by #2769, Simplify the transfer of WorkerThread data structures when blocking
      // changes to `cats.effect.unsafe` package private code
      ProblemFilters.exclude[MissingClassProblem]("cats.effect.unsafe.WorkerThread$"),
      ProblemFilters.exclude[MissingClassProblem]("cats.effect.unsafe.WorkerThread$Data"),
      // introduced by #2844, Thread local fallback weak bag
      // changes to `cats.effect.unsafe` package private code
      ProblemFilters.exclude[MissingClassProblem]("cats.effect.unsafe.SynchronizedWeakBag"),
      // introduced by #2873, The WSTP can run Futures just as fast as ExecutionContext.global
      // changes to `cats.effect.unsafe` package private code
      ProblemFilters.exclude[IncompatibleResultTypeProblem](
        "cats.effect.unsafe.LocalQueue.bufferForwarder"),
      ProblemFilters.exclude[IncompatibleResultTypeProblem](
        "cats.effect.unsafe.LocalQueue.dequeue"),
      ProblemFilters.exclude[IncompatibleMethTypeProblem](
        "cats.effect.unsafe.LocalQueue.enqueue"),
      ProblemFilters.exclude[IncompatibleMethTypeProblem](
        "cats.effect.unsafe.LocalQueue.enqueueBatch"),
      ProblemFilters.exclude[IncompatibleResultTypeProblem](
        "cats.effect.unsafe.LocalQueue.stealInto"),
      ProblemFilters.exclude[IncompatibleMethTypeProblem](
        "cats.effect.unsafe.WorkerThread.monitor"),
      ProblemFilters.exclude[IncompatibleMethTypeProblem](
        "cats.effect.unsafe.WorkerThread.reschedule"),
      ProblemFilters.exclude[IncompatibleMethTypeProblem](
        "cats.effect.unsafe.WorkerThread.schedule"),
      // introduced by #2868
      // added signaling from CallbackStack to indicate successful invocation
      ProblemFilters.exclude[DirectMissingMethodProblem]("cats.effect.CallbackStack.apply"),
      // introduced by #2869
      // package-private method
      ProblemFilters.exclude[DirectMissingMethodProblem]("cats.effect.IO.unsafeRunFiber"),
      // introduced by #4248
      // changes to package private code
      ProblemFilters.exclude[DirectMissingMethodProblem](
        "cats.effect.NonDaemonThreadLogger.isEnabled"),
      ProblemFilters.exclude[DirectMissingMethodProblem](
        "cats.effect.NonDaemonThreadLogger.sleepIntervalMillis"),
      ProblemFilters.exclude[DirectMissingMethodProblem](
        "cats.effect.NonDaemonThreadLogger.this"),
      ProblemFilters.exclude[MissingClassProblem]("cats.effect.NonDaemonThreadLogger$"),
      // introduced by #3284
      // internal API change
      ProblemFilters.exclude[IncompatibleMethTypeProblem]("cats.effect.CallbackStack.apply"),
      // introduced by #3324, which specialized CallbackStack for JS
      // internal API change
      ProblemFilters.exclude[DirectMissingMethodProblem](
        "cats.effect.CallbackStack.clearCurrent"),
      ProblemFilters.exclude[ReversedMissingMethodProblem]("cats.effect.IOLocal.scope")
    ) ++ {
      if (tlIsScala3.value) {
        // Scala 3 specific exclusions
        Seq(
          // introduced by #2769, Simplify the transfer of WorkerThread data structures when blocking
          // changes to `cats.effect.unsafe` package private code
          ProblemFilters.exclude[DirectMissingMethodProblem](
            "cats.effect.unsafe.WorkStealingThreadPool.localQueuesForwarder"),
          ProblemFilters.exclude[DirectMissingMethodProblem](
            "cats.effect.unsafe.WorkerThread.NullData"),
          // introduced by #2811, Support shutting down multiple runtimes
          // changes to `cats.effect.unsafe` package private code
          ProblemFilters.exclude[IncompatibleMethTypeProblem](
            "cats.effect.unsafe.ThreadSafeHashtable.put"),
          ProblemFilters.exclude[DirectMissingMethodProblem](
            "cats.effect.unsafe.IORuntime.apply"),
          ProblemFilters.exclude[DirectMissingMethodProblem](
            "cats.effect.unsafe.IORuntimeCompanionPlatform.apply"),
          ProblemFilters.exclude[IncompatibleMethTypeProblem](
            "cats.effect.unsafe.ThreadSafeHashtable.remove"),
          ProblemFilters.exclude[IncompatibleResultTypeProblem](
            "cats.effect.unsafe.ThreadSafeHashtable.unsafeHashtable"),
          ProblemFilters.exclude[IncompatibleResultTypeProblem](
            "cats.effect.unsafe.ThreadSafeHashtable.Tombstone"),
          ProblemFilters.exclude[DirectMissingMethodProblem](
            "cats.effect.unsafe.WorkStealingThreadPool.this"),
          // introduced by #2853, Configurable caching of blocking threads, properly
          // changes to `cats.effect.unsafe` package private code
          ProblemFilters.exclude[IncompatibleMethTypeProblem](
            "cats.effect.unsafe.WorkStealingThreadPool.this"),
          // introduced by #2873, The WSTP can run Futures just as fast as ExecutionContext.global
          // changes to `cats.effect.unsafe` package private code
          ProblemFilters.exclude[IncompatibleResultTypeProblem](
            "cats.effect.unsafe.WorkerThread.active"),
          ProblemFilters.exclude[IncompatibleMethTypeProblem](
            "cats.effect.unsafe.WorkerThread.active_="),
          ProblemFilters.exclude[DirectMissingMethodProblem](
            "cats.effect.unsafe.WorkStealingThreadPool.rescheduleFiber"),
          ProblemFilters.exclude[DirectMissingMethodProblem](
            "cats.effect.unsafe.WorkStealingThreadPool.scheduleFiber"),
          ProblemFilters.exclude[IncompatibleResultTypeProblem](
            "cats.effect.unsafe.WorkStealingThreadPool.stealFromOtherWorkerThread"),
          ProblemFilters.exclude[ReversedMissingMethodProblem](
            "cats.effect.unsafe.WorkStealingThreadPool.reschedule"),
          // introduced by #2857, when we properly turned on MiMa for Scala 3
          ProblemFilters.exclude[DirectMissingMethodProblem]("cats.effect.IOFiber.this"),
          ProblemFilters.exclude[DirectMissingMethodProblem]("cats.effect.IOFiber.cancel_="),
          ProblemFilters.exclude[DirectMissingMethodProblem]("cats.effect.IOFiber.join_="),
          ProblemFilters.exclude[DirectMissingMethodProblem](
            "cats.effect.IOFiberPlatform.interruptibleImpl"),
          ProblemFilters.exclude[DirectMissingMethodProblem](
            "cats.effect.unsafe.WorkStealingThreadPool.stealFromOtherWorkerThread"),
          ProblemFilters.exclude[FinalClassProblem](
            "cats.effect.unsafe.metrics.LocalQueueSampler"),
          ProblemFilters.exclude[DirectMissingMethodProblem](
            "cats.effect.unsafe.metrics.LocalQueueSampler.getOverflowSpilloverCount"),
          ProblemFilters.exclude[DirectMissingMethodProblem](
            "cats.effect.unsafe.metrics.LocalQueueSampler.getBatchedSpilloverCount"),
          ProblemFilters.exclude[DirectMissingMethodProblem](
            "cats.effect.unsafe.metrics.LocalQueueSamplerMBean.getOverflowSpilloverCount"),
          ProblemFilters.exclude[DirectMissingMethodProblem](
            "cats.effect.unsafe.metrics.LocalQueueSamplerMBean.getBatchedSpilloverCount"),
          ProblemFilters.exclude[DirectMissingMethodProblem](
            "cats.effect.unsafe.metrics.LocalQueueSamplerMBean.getTotalSpilloverCount"),
          ProblemFilters.exclude[DirectMissingMethodProblem](
            "cats.effect.unsafe.FiberMonitor.weakMapToSet"),
          ProblemFilters.exclude[DirectMissingMethodProblem](
            "cats.effect.unsafe.FiberMonitor.monitorSuspended"),
          ProblemFilters.exclude[DirectMissingMethodProblem](
            "cats.effect.unsafe.FiberMonitor.weakMapToSet"),
          ProblemFilters.exclude[IncompatibleMethTypeProblem](
            "cats.effect.unsafe.IORuntime.installGlobal"),
          ProblemFilters.exclude[DirectMissingMethodProblem](
            "cats.effect.unsafe.LocalQueue.EmptyDrain"),
          ProblemFilters.exclude[DirectMissingMethodProblem](
            "cats.effect.unsafe.WorkStealingThreadPool.notifyHelper"),
          ProblemFilters.exclude[DirectMissingMethodProblem](
            "cats.effect.unsafe.WorkStealingThreadPool.transitionHelperToParked"),
          ProblemFilters.exclude[DirectMissingMethodProblem](
            "cats.effect.unsafe.WorkStealingThreadPool.removeParkedHelper"),
          ProblemFilters.exclude[DirectMissingMethodProblem](
            "cats.effect.tracing.Tracing.bumpVersion"),
          ProblemFilters.exclude[DirectMissingMethodProblem](
            "cats.effect.tracing.Tracing.castEntry"),
          ProblemFilters.exclude[DirectMissingMethodProblem](
            "cats.effect.tracing.Tracing.match"),
          ProblemFilters.exclude[DirectMissingMethodProblem]("cats.effect.tracing.Tracing.put"),
          ProblemFilters.exclude[DirectMissingMethodProblem](
            "cats.effect.tracing.Tracing.version"),
          // introduced by #3012
          ProblemFilters.exclude[DirectMissingMethodProblem](
            "cats.effect.unsafe.WorkStealingThreadPool.this"),
          // annoying consequence of reverting #2473
          ProblemFilters.exclude[AbstractClassProblem]("cats.effect.ExitCode")
        )
      } else Seq()
    }
  )
  .jsSettings(
    libraryDependencies += "org.scala-js" %%% "scala-js-macrotask-executor" % MacrotaskExecutorVersion,
    mimaBinaryIssueFilters ++= {
      Seq(
        // introduced by #2857, when we properly turned on MiMa for Scala.js
        ProblemFilters.exclude[DirectMissingMethodProblem](
          "cats.effect.unsafe.ES2021FiberMonitor.monitorSuspended"),
        ProblemFilters.exclude[MissingClassProblem]("cats.effect.unsafe.IterableWeakMap"),
        ProblemFilters.exclude[MissingClassProblem]("cats.effect.unsafe.IterableWeakMap$"),
        ProblemFilters.exclude[MissingClassProblem](
          "cats.effect.unsafe.IterableWeakMap$Finalizer"),
        ProblemFilters.exclude[MissingClassProblem](
          "cats.effect.unsafe.IterableWeakMap$Finalizer$"),
        ProblemFilters.exclude[DirectMissingMethodProblem](
          "cats.effect.unsafe.NoOpFiberMonitor.monitorSuspended"),
        ProblemFilters.exclude[MissingClassProblem]("cats.effect.unsafe.WeakMap"),
        ProblemFilters.exclude[DirectMissingMethodProblem]("cats.effect.IO.interruptible"),
        ProblemFilters.exclude[DirectMissingMethodProblem](
          "cats.effect.IOFiberConstants.EvalOnR"),
        ProblemFilters.exclude[DirectMissingMethodProblem](
          "cats.effect.IOFiberConstants.AfterBlockingFailedR"),
        ProblemFilters.exclude[DirectMissingMethodProblem](
          "cats.effect.IOFiberConstants.AfterBlockingSuccessfulR"),
        ProblemFilters.exclude[DirectMissingMethodProblem](
          "cats.effect.IOFiberConstants.ChildMaskOffset"),
        ProblemFilters.exclude[DirectMissingMethodProblem](
          "cats.effect.IOFiberConstants.ChildMaskOffset"),
        ProblemFilters.exclude[DirectMissingMethodProblem](
          "cats.effect.IOFiberConstants.AfterBlockingSuccessfulR"),
        ProblemFilters.exclude[DirectMissingMethodProblem](
          "cats.effect.IOFiberConstants.AfterBlockingFailedR"),
        ProblemFilters.exclude[DirectMissingMethodProblem](
          "cats.effect.IOFiberConstants.EvalOnR"),
        ProblemFilters.exclude[MissingClassProblem](
          "cats.effect.unsafe.PolyfillExecutionContext"),
        ProblemFilters.exclude[MissingClassProblem](
          "cats.effect.unsafe.PolyfillExecutionContext$"),
        ProblemFilters.exclude[MissingClassProblem]("cats.effect.unsafe.WorkerThread"),
        ProblemFilters.exclude[Problem]("cats.effect.IOFiberConstants.*"),
        ProblemFilters.exclude[Problem]("cats.effect.SyncIOConstants.*"),
        // introduced by #3196. Changes in an internal API.
        ProblemFilters.exclude[DirectMissingMethodProblem](
          "cats.effect.unsafe.FiberAwareExecutionContext.liveFibers"),
        // introduced by #3222. Optimized ArrayStack internal API
        ProblemFilters.exclude[Problem]("cats.effect.ArrayStack*"),
        // mystery filters that became required in 3.4.0
        ProblemFilters.exclude[DirectMissingMethodProblem](
          "cats.effect.tracing.TracingConstants.*"),
<<<<<<< HEAD
        // introduced by #3225, which added the BatchingMacrotaskExecutor
        ProblemFilters.exclude[MissingClassProblem](
          "cats.effect.unsafe.FiberAwareExecutionContext"),
        ProblemFilters.exclude[IncompatibleMethTypeProblem](
          "cats.effect.unsafe.ES2021FiberMonitor.this")
=======
        // introduced by #3324, which specialized CallbackStack for JS
        // internal API change
        ProblemFilters.exclude[IncompatibleTemplateDefProblem]("cats.effect.CallbackStack")
>>>>>>> a7ca5010
      )
    },
    mimaBinaryIssueFilters ++= {
      if (tlIsScala3.value) {
        Seq(
          // introduced by #2857, when we properly turned on MiMa for Scala.js and Scala 3
          ProblemFilters.exclude[DirectMissingMethodProblem](
            "cats.effect.tracing.Tracing.bumpVersion"),
          ProblemFilters.exclude[DirectMissingMethodProblem](
            "cats.effect.tracing.Tracing.castEntry"),
          ProblemFilters.exclude[DirectMissingMethodProblem]("cats.effect.tracing.Tracing.get"),
          ProblemFilters.exclude[DirectMissingMethodProblem](
            "cats.effect.tracing.Tracing.match"),
          ProblemFilters.exclude[DirectMissingMethodProblem]("cats.effect.tracing.Tracing.put"),
          ProblemFilters.exclude[DirectMissingMethodProblem](
            "cats.effect.tracing.Tracing.remove"),
          ProblemFilters.exclude[DirectMissingMethodProblem](
            "cats.effect.tracing.Tracing.version"),
          ProblemFilters.exclude[MissingTypesProblem]("cats.effect.tracing.Tracing$"),
          ProblemFilters.exclude[DirectMissingMethodProblem](
            "cats.effect.tracing.Tracing.computeValue"),
          ProblemFilters.exclude[ReversedMissingMethodProblem](
            "cats.effect.unsafe.WorkStealingThreadPool.canExecuteBlockingCode"),
          ProblemFilters.exclude[ReversedMissingMethodProblem](
            "cats.effect.unsafe.FiberMonitor.monitorSuspended")
        )
      } else Seq()
    }
  )

/**
 * Test support for the core project, providing various helpful instances like ScalaCheck
 * generators for IO and SyncIO.
 */
lazy val testkit = crossProject(JSPlatform, JVMPlatform, NativePlatform)
  .in(file("testkit"))
  .dependsOn(core, kernelTestkit)
  .settings(
    name := "cats-effect-testkit",
    libraryDependencies ++= Seq(
      "org.scalacheck" %%% "scalacheck" % ScalaCheckVersion,
      "org.specs2" %%% "specs2-core" % Specs2Version % Test
    )
  )

/**
 * Unit tests for the core project, utilizing the support provided by testkit.
 */
lazy val tests: CrossProject = crossProject(JSPlatform, JVMPlatform, NativePlatform)
  .in(file("tests"))
  .dependsOn(core, laws % Test, kernelTestkit % Test, testkit % Test)
  .enablePlugins(BuildInfoPlugin, NoPublishPlugin)
  .settings(
    name := "cats-effect-tests",
    libraryDependencies ++= Seq(
      "org.scalacheck" %%% "scalacheck" % ScalaCheckVersion,
      "org.specs2" %%% "specs2-scalacheck" % Specs2Version % Test,
      "org.typelevel" %%% "discipline-specs2" % DisciplineVersion % Test,
      "org.typelevel" %%% "cats-kernel-laws" % CatsVersion % Test
    ),
    buildInfoPackage := "catseffect"
  )
  .jsSettings(
    Compile / scalaJSUseMainModuleInitializer := true,
    Compile / mainClass := Some("catseffect.examples.JSRunner"),
    // The default configured mapSourceURI is used for trace filtering
    scalacOptions ~= { _.filterNot(_.startsWith("-P:scalajs:mapSourceURI")) }
  )
  .jvmSettings(
    Test / fork := true,
    Test / javaOptions += s"-Dsbt.classpath=${(Test / fullClasspath).value.map(_.data.getAbsolutePath).mkString(File.pathSeparator)}"
  )

lazy val testsJS = tests.js
lazy val testsJVM = tests
  .jvm
  .enablePlugins(BuildInfoPlugin)
  .settings(
    Test / compile := {
      if (testJSIOApp.value)
        (Test / compile).dependsOn(testsJS / Compile / fastOptJS).value
      else
        (Test / compile).value
    },
    buildInfoPackage := "cats.effect",
    buildInfoKeys += testJSIOApp,
    buildInfoKeys +=
      "jsRunner" -> (testsJS / Compile / fastOptJS / artifactPath).value
  )

/**
 * Implementations lof standard functionality (e.g. Semaphore, Console, Queue) purely in terms
 * of the typeclasses, with no dependency on IO. In most cases, the *tests* for these
 * implementations will require IO, and thus those tests will be located within the core
 * project.
 */
lazy val std = crossProject(JSPlatform, JVMPlatform, NativePlatform)
  .in(file("std"))
  .dependsOn(kernel)
  .settings(
    name := "cats-effect-std",
    libraryDependencies ++= Seq(
      "org.typelevel" %% "scalac-compat-annotation" % ScalacCompatVersion % CompileTime,
      "org.scalacheck" %%% "scalacheck" % ScalaCheckVersion % Test,
      "org.specs2" %%% "specs2-scalacheck" % Specs2Version % Test
    ),
    mimaBinaryIssueFilters ++= Seq(
      // introduced by #2604, Fix Console on JS
      // changes to `cats.effect.std` package private code
      ProblemFilters.exclude[MissingClassProblem]("cats.effect.std.Console$SyncConsole"),
      // introduced by #2951
      // added configurability to Supervisor's scope termination behavior
      // the following are package-private APIs
      ProblemFilters.exclude[IncompatibleMethTypeProblem](
        "cats.effect.std.Supervisor#State.add"),
      ProblemFilters.exclude[ReversedMissingMethodProblem](
        "cats.effect.std.Supervisor#State.add"),
      ProblemFilters.exclude[ReversedMissingMethodProblem](
        "cats.effect.std.Supervisor#State.joinAll"),
      // introduced by #3000
      // package-private or private stuff
      ProblemFilters.exclude[DirectMissingMethodProblem](
        "cats.effect.std.Queue#AbstractQueue.onOfferNoCapacity"),
      ProblemFilters.exclude[ReversedMissingMethodProblem](
        "cats.effect.std.Queue#AbstractQueue.onOfferNoCapacity"),
      ProblemFilters.exclude[DirectMissingMethodProblem](
        "cats.effect.std.Queue#BoundedQueue.onOfferNoCapacity"),
      ProblemFilters.exclude[DirectMissingMethodProblem](
        "cats.effect.std.Queue#CircularBufferQueue.onOfferNoCapacity"),
      ProblemFilters.exclude[DirectMissingMethodProblem](
        "cats.effect.std.Queue#DroppingQueue.onOfferNoCapacity")
    )
  )
  .jsSettings(
    libraryDependencies += "org.scala-js" %%% "scala-js-macrotask-executor" % MacrotaskExecutorVersion % Test,
    mimaBinaryIssueFilters ++= Seq(
      // introduced by #2604, Fix Console on JS
      // changes to a static forwarder, which are meaningless on JS
      ProblemFilters.exclude[IncompatibleMethTypeProblem]("cats.effect.std.Console.make"),
      // introduced by #2905, Add a SecureRandom algebra
      // relocated a package-private class
      ProblemFilters.exclude[MissingClassProblem]("cats.effect.std.JavaSecureRandom"),
      ProblemFilters.exclude[MissingClassProblem]("cats.effect.std.JavaSecureRandom$")
    )
  )

/**
 * A trivial pair of trivial example apps primarily used to show that IOApp works as a practical
 * runtime on both target platforms.
 */
lazy val example = crossProject(JSPlatform, JVMPlatform, NativePlatform)
  .in(file("example"))
  .dependsOn(core)
  .enablePlugins(NoPublishPlugin)
  .settings(name := "cats-effect-example")
  .jsSettings(scalaJSUseMainModuleInitializer := true)

/**
 * A trivial app to test GraalVM Native image with.
 */
lazy val graalVMExample = project
  .in(file("graalvm-example"))
  .dependsOn(core.jvm)
  .enablePlugins(NoPublishPlugin, NativeImagePlugin)
  .settings(
    name := "cats-effect-graalvm-example",
    nativeImageOptions ++= Seq("--no-fallback", "-H:+ReportExceptionStackTraces"),
    nativeImageInstalled := true
  )

/**
 * JMH benchmarks for IO and other things.
 */
lazy val benchmarks = project
  .in(file("benchmarks"))
  .dependsOn(core.jvm, std.jvm)
  .settings(
    name := "cats-effect-benchmarks",
    javaOptions ++= Seq(
      "-Dcats.effect.tracing.mode=none",
      "-Dcats.effect.tracing.exceptions.enhanced=false"))
  .enablePlugins(NoPublishPlugin, JmhPlugin)

lazy val docs = project.in(file("site-docs")).dependsOn(core.jvm).enablePlugins(MdocPlugin)<|MERGE_RESOLUTION|>--- conflicted
+++ resolved
@@ -752,17 +752,14 @@
         // mystery filters that became required in 3.4.0
         ProblemFilters.exclude[DirectMissingMethodProblem](
           "cats.effect.tracing.TracingConstants.*"),
-<<<<<<< HEAD
         // introduced by #3225, which added the BatchingMacrotaskExecutor
         ProblemFilters.exclude[MissingClassProblem](
           "cats.effect.unsafe.FiberAwareExecutionContext"),
         ProblemFilters.exclude[IncompatibleMethTypeProblem](
-          "cats.effect.unsafe.ES2021FiberMonitor.this")
-=======
+          "cats.effect.unsafe.ES2021FiberMonitor.this"),
         // introduced by #3324, which specialized CallbackStack for JS
         // internal API change
         ProblemFilters.exclude[IncompatibleTemplateDefProblem]("cats.effect.CallbackStack")
->>>>>>> a7ca5010
       )
     },
     mimaBinaryIssueFilters ++= {
