/*
 * Copyright 2020-2022 Typelevel
 *
 * Licensed under the Apache License, Version 2.0 (the "License");
 * you may not use this file except in compliance with the License.
 * You may obtain a copy of the License at
 *
 *     http://www.apache.org/licenses/LICENSE-2.0
 *
 * Unless required by applicable law or agreed to in writing, software
 * distributed under the License is distributed on an "AS IS" BASIS,
 * WITHOUT WARRANTIES OR CONDITIONS OF ANY KIND, either express or implied.
 * See the License for the specific language governing permissions and
 * limitations under the License.
 */

import java.io.File
import java.util.concurrent.TimeUnit

import com.typesafe.tools.mima.core._
import com.github.sbt.git.SbtGit.GitKeys._
import org.openqa.selenium.chrome.ChromeOptions
import org.openqa.selenium.firefox.FirefoxOptions
import org.scalajs.jsenv.nodejs.NodeJSEnv
import org.scalajs.jsenv.selenium.SeleniumJSEnv
import sbtcrossproject.CrossProject

import JSEnv._

<<<<<<< HEAD
ThisBuild / baseVersion := "3.4"
=======
// sbt-git workarounds
ThisBuild / useConsoleForROGit := true

ThisBuild / git.gitUncommittedChanges := {
  import scala.sys.process._
  import scala.util.Try

  Try("git status -s".!!.trim.length > 0).getOrElse(true)
}

ThisBuild / tlBaseVersion := "3.3"
ThisBuild / tlUntaggedAreSnapshots := false
>>>>>>> 6783e443

ThisBuild / organization := "org.typelevel"
ThisBuild / organizationName := "Typelevel"
ThisBuild / tlSonatypeUseLegacyHost := false

ThisBuild / startYear := Some(2020)

ThisBuild / developers := List(
  Developer(
    "djspiewak",
    "Daniel Spiewak",
    "djspiewak@gmail.com",
    url("https://github.com/djspiewak")),
  Developer(
    "SystemFw",
    "Fabio Labella",
    "fabio.labella2@gmail.com",
    url("https://github.com/SystemFw")),
  Developer(
    "RaasAhsan",
    "Raas Ahsan",
    "raas.ahsan@gmail.com",
    url("https://github.com/RaasAhsan")),
  Developer(
    "TimWSpence",
    "Tim Spence",
    "timothywspence@gmail.com",
    url("https://github.com/TimWSpence")),
  Developer(
    "kubukoz",
    "Jakub Kozłowski",
    "kubukoz@gmail.com",
    url("https://github.com/kubukoz")),
  Developer(
    "mpilquist",
    "Michael Pilquist",
    "mpilquist@gmail.com",
    url("https://github.com/mpilquist")),
  Developer(
    "vasilmkd",
    "Vasil Vasilev",
    "vasil@vasilev.io",
    url("https://github.com/vasilmkd")),
  Developer(
    "bplommer",
    "Ben Plommer",
    "ben.plommer@gmail.com",
    url("https://github.com/bplommer")),
  Developer(
    "wemrysi",
    "Emrys Ingersoll",
    "ingersoll@gmail.com",
    url("https://github.com/wemrysi")),
  Developer(
    "armanbilge",
    "Arman Bilge",
    "armanbilge@gmail.com",
    url("https://github.com/armanbilge")),
  Developer(
    "gvolpe",
    "Gabriel Volpe",
    "volpegabriel@gmail.com",
    url("https://github.com/gvolpe"))
)

val PrimaryOS = "ubuntu-latest"
val Windows = "windows-latest"
val MacOS = "macos-latest"

val Scala213 = "2.13.8"
val Scala3 = "3.0.2"

ThisBuild / crossScalaVersions := Seq(Scala3, "2.12.15", Scala213)
ThisBuild / tlVersionIntroduced := Map("3" -> "3.1.1")
ThisBuild / tlJdkRelease := Some(8)

ThisBuild / githubWorkflowTargetBranches := Seq("series/3.*")
ThisBuild / tlCiReleaseTags := false
ThisBuild / tlCiReleaseBranches := Nil

val OldGuardJava = JavaSpec.temurin("8")
val LTSJava = JavaSpec.temurin("11")
val LatestJava = JavaSpec.temurin("17")
val ScalaJSJava = OldGuardJava
val GraalVM = JavaSpec.graalvm("11")

ThisBuild / githubWorkflowJavaVersions := Seq(OldGuardJava, LTSJava, LatestJava, GraalVM)
ThisBuild / githubWorkflowOSes := Seq(PrimaryOS, Windows, MacOS)

ThisBuild / githubWorkflowBuildPreamble ++= Seq(
  WorkflowStep.Use(
    UseRef.Public("actions", "setup-node", "v2.4.0"),
    name = Some("Setup NodeJS v14 LTS"),
    params = Map("node-version" -> "14"),
    cond = Some("matrix.ci == 'ciJS'")
  ),
  WorkflowStep.Run(
    List("npm install"),
    name = Some("Install jsdom and source-map-support"),
    cond = Some("matrix.ci == 'ciJS'")
  )
)

ThisBuild / githubWorkflowBuild := Seq(
  WorkflowStep.Sbt(
    List("root/scalafixAll --check"),
    name = Some("Check that scalafix has been run"),
    cond = Some(s"matrix.scala != '$Scala3'")
  ),
  WorkflowStep.Sbt(List("${{ matrix.ci }}")),
  WorkflowStep.Sbt(
    List("docs/mdoc"),
    cond = Some(
      s"(matrix.scala == '$Scala213' || matrix.scala == '$Scala3') && matrix.ci == 'ciJVM'")),
  WorkflowStep.Run(
    List("example/test-jvm.sh ${{ matrix.scala }}"),
    name = Some("Test Example JVM App Within Sbt"),
    cond = Some(s"matrix.ci == 'ciJVM' && matrix.os == '$PrimaryOS'")
  ),
  WorkflowStep.Run(
    List("example/test-js.sh ${{ matrix.scala }}"),
    name = Some("Test Example JavaScript App Using Node"),
    cond = Some(s"matrix.ci == 'ciJS' && matrix.os == '$PrimaryOS'")
  ),
  WorkflowStep.Run(
    List("cd scalafix", "sbt test"),
    name = Some("Scalafix tests"),
    cond =
      Some(s"matrix.scala == '$Scala213' && matrix.ci == 'ciJVM' && matrix.os == '$PrimaryOS'")
  )
)

val ciVariants = CI.AllCIs.map(_.command)
val jsCiVariants = CI.AllJSCIs.map(_.command)
ThisBuild / githubWorkflowBuildMatrixAdditions += "ci" -> ciVariants

ThisBuild / githubWorkflowBuildMatrixExclusions := {
  val scalaJavaFilters = for {
    scala <- (ThisBuild / githubWorkflowScalaVersions).value.filterNot(Set(Scala213))
    java <- (ThisBuild / githubWorkflowJavaVersions).value.filterNot(Set(OldGuardJava))
  } yield MatrixExclude(Map("scala" -> scala, "java" -> java.render))

  val windowsAndMacScalaFilters =
    (ThisBuild / githubWorkflowScalaVersions).value.filterNot(Set(Scala213)).flatMap { scala =>
      Seq(
        MatrixExclude(Map("os" -> Windows, "scala" -> scala)),
        MatrixExclude(Map("os" -> MacOS, "scala" -> scala)))
    }

  val jsScalaFilters = for {
    scala <- (ThisBuild / githubWorkflowScalaVersions).value.filterNot(Set(Scala213))
    ci <- jsCiVariants.tail
  } yield MatrixExclude(Map("ci" -> ci, "scala" -> scala))

  val jsJavaAndOSFilters = jsCiVariants.flatMap { ci =>
    val javaFilters =
      (ThisBuild / githubWorkflowJavaVersions).value.filterNot(Set(ScalaJSJava)).map { java =>
        MatrixExclude(Map("ci" -> ci, "java" -> java.render))
      }

    javaFilters ++ Seq(
      MatrixExclude(Map("os" -> Windows, "ci" -> ci)),
      MatrixExclude(Map("os" -> MacOS, "ci" -> ci)))
  }

  // Nice-to-haves but unreliable in CI
  val flakyFilters = Seq(
    MatrixExclude(Map("os" -> Windows, "java" -> GraalVM.render))
  )

  scalaJavaFilters ++ windowsAndMacScalaFilters ++ jsScalaFilters ++ jsJavaAndOSFilters ++ flakyFilters
}

lazy val useJSEnv =
  settingKey[JSEnv]("Use Node.js or a headless browser for running Scala.js tests")
Global / useJSEnv := NodeJS

lazy val testJSIOApp =
  settingKey[Boolean]("Whether to test JVM (false) or Node.js (true) in IOAppSpec")
Global / testJSIOApp := false

ThisBuild / jsEnv := {
  useJSEnv.value match {
    case NodeJS => new NodeJSEnv(NodeJSEnv.Config().withSourceMap(true))
    case Firefox =>
      val options = new FirefoxOptions()
      options.setHeadless(true)
      new SeleniumJSEnv(options)
    case Chrome =>
      val options = new ChromeOptions()
      options.setHeadless(true)
      new SeleniumJSEnv(options)
  }
}

ThisBuild / homepage := Some(url("https://github.com/typelevel/cats-effect"))

ThisBuild / scmInfo := Some(
  ScmInfo(
    url("https://github.com/typelevel/cats-effect"),
    "git@github.com:typelevel/cats-effect.git"))

ThisBuild / apiURL := Some(url("https://typelevel.org/cats-effect/api/3.x/"))

ThisBuild / autoAPIMappings := true

val CatsVersion = "2.7.0"
val Specs2Version = "4.15.0"
val ScalaCheckVersion = "1.15.4"
val DisciplineVersion = "1.2.5"
val CoopVersion = "1.1.1"

val MacrotaskExecutorVersion = "1.0.0"

tlReplaceCommandAlias("ci", CI.AllCIs.map(_.toString).mkString)
addCommandAlias("release", "tlRelease")

addCommandAlias(CI.JVM.command, CI.JVM.toString)
addCommandAlias(CI.JS.command, CI.JS.toString)
addCommandAlias(CI.Firefox.command, CI.Firefox.toString)
addCommandAlias(CI.Chrome.command, CI.Chrome.toString)

addCommandAlias(
  "prePR",
  "; root/clean; root/scalafixAll; scalafmtSbt; +root/scalafmtAll; +root/headerCreate")

val jsProjects: Seq[ProjectReference] =
  Seq(kernel.js, kernelTestkit.js, laws.js, core.js, testkit.js, testsJS, std.js, example.js)

val undocumentedRefs =
  jsProjects ++ Seq[ProjectReference](benchmarks, example.jvm, tests.jvm, tests.js)

lazy val root = project
  .in(file("."))
  .aggregate(rootJVM, rootJS)
  .enablePlugins(NoPublishPlugin)
  .enablePlugins(ScalaUnidocPlugin)
  .settings(
    name := "cats-effect",
    ScalaUnidoc / unidoc / unidocProjectFilter := {
      undocumentedRefs.foldLeft(inAnyProject)((acc, a) => acc -- inProjects(a))
    }
  )

lazy val rootJVM = project
  .aggregate(
    kernel.jvm,
    kernelTestkit.jvm,
    laws.jvm,
    core.jvm,
    testkit.jvm,
    testsJVM,
    std.jvm,
    example.jvm,
    benchmarks)
  .enablePlugins(NoPublishPlugin)

lazy val rootJS = project.aggregate(jsProjects: _*).enablePlugins(NoPublishPlugin)

/**
 * The core abstractions and syntax. This is the most general definition of Cats Effect, without
 * any concrete implementations. This is the "batteries not included" dependency.
 */
lazy val kernel = crossProject(JSPlatform, JVMPlatform)
  .in(file("kernel"))
  .settings(
    name := "cats-effect-kernel",
    libraryDependencies += "org.typelevel" %%% "cats-core" % CatsVersion)
  .settings(
    libraryDependencies += ("org.specs2" %%% "specs2-core" % Specs2Version % Test)
      .cross(CrossVersion.for3Use2_13)
      .exclude("org.scala-js", "scala-js-macrotask-executor_sjs1_2.13")
  )
  .jsSettings(
    libraryDependencies += "org.scala-js" %%% "scala-js-macrotask-executor" % MacrotaskExecutorVersion % Test
  )

/**
 * Reference implementations (including a pure ConcurrentBracket), generic ScalaCheck
 * generators, and useful tools for testing code written against Cats Effect.
 */
lazy val kernelTestkit = crossProject(JSPlatform, JVMPlatform)
  .in(file("kernel-testkit"))
  .dependsOn(kernel)
  .settings(
    name := "cats-effect-kernel-testkit",
    libraryDependencies ++= Seq(
      "org.typelevel" %%% "cats-free" % CatsVersion,
      "org.scalacheck" %%% "scalacheck" % ScalaCheckVersion,
      "org.typelevel" %%% "coop" % CoopVersion),
    mimaBinaryIssueFilters ++= Seq(
      ProblemFilters.exclude[DirectMissingMethodProblem](
        "cats.effect.kernel.testkit.TestContext.this"))
  )

/**
 * The laws which constrain the abstractions. This is split from kernel to avoid jar file and
 * dependency issues. As a consequence of this split, some things which are defined in
 * kernelTestkit are *tested* in the Test scope of this project.
 */
lazy val laws = crossProject(JSPlatform, JVMPlatform)
  .in(file("laws"))
  .dependsOn(kernel, kernelTestkit % Test)
  .settings(
    name := "cats-effect-laws",
    libraryDependencies ++= Seq(
      "org.typelevel" %%% "cats-laws" % CatsVersion,
      "org.typelevel" %%% "discipline-specs2" % DisciplineVersion % Test)
  )

/**
 * Concrete, production-grade implementations of the abstractions. Or, more simply-put: IO. Also
 * contains some general datatypes built on top of IO which are useful in their own right, as
 * well as some utilities (such as IOApp). This is the "batteries included" dependency.
 */
lazy val core = crossProject(JSPlatform, JVMPlatform)
  .in(file("core"))
  .dependsOn(kernel, std)
  .settings(
    name := "cats-effect",
    mimaBinaryIssueFilters ++= Seq(
      // introduced by #1837, removal of package private class
      ProblemFilters.exclude[MissingClassProblem]("cats.effect.AsyncPropagateCancelation"),
      ProblemFilters.exclude[MissingClassProblem]("cats.effect.AsyncPropagateCancelation$"),
      // introduced by #1913, striped fiber callback hashtable, changes to package private code
      ProblemFilters.exclude[MissingClassProblem]("cats.effect.unsafe.FiberErrorHashtable"),
      ProblemFilters.exclude[IncompatibleResultTypeProblem](
        "cats.effect.unsafe.IORuntime.fiberErrorCbs"),
      ProblemFilters.exclude[IncompatibleMethTypeProblem]("cats.effect.unsafe.IORuntime.this"),
      ProblemFilters.exclude[IncompatibleResultTypeProblem](
        "cats.effect.unsafe.IORuntime.<init>$default$6"),
      // introduced by #1928, wake up a worker thread before spawning a helper thread when blocking
      // changes to `cats.effect.unsafe` package private code
      ProblemFilters.exclude[IncompatibleResultTypeProblem](
        "cats.effect.unsafe.WorkStealingThreadPool.notifyParked"),
      // introduced by #2041, Rewrite and improve `ThreadSafeHashtable`
      // changes to `cats.effect.unsafe` package private code
      ProblemFilters.exclude[DirectMissingMethodProblem](
        "cats.effect.unsafe.ThreadSafeHashtable.hashtable"),
      ProblemFilters.exclude[DirectMissingMethodProblem](
        "cats.effect.unsafe.ThreadSafeHashtable.hashtable_="),
      // introduced by #2051, Tracing
      // changes to package private code
      ProblemFilters.exclude[DirectMissingMethodProblem]("cats.effect.IO#Blocking.apply"),
      ProblemFilters.exclude[DirectMissingMethodProblem]("cats.effect.IO#Blocking.copy"),
      ProblemFilters.exclude[DirectMissingMethodProblem]("cats.effect.IO#Blocking.this"),
      ProblemFilters.exclude[DirectMissingMethodProblem]("cats.effect.IO#Delay.apply"),
      ProblemFilters.exclude[DirectMissingMethodProblem]("cats.effect.IO#Delay.copy"),
      ProblemFilters.exclude[DirectMissingMethodProblem]("cats.effect.IO#Delay.this"),
      ProblemFilters.exclude[DirectMissingMethodProblem]("cats.effect.IO#FlatMap.apply"),
      ProblemFilters.exclude[DirectMissingMethodProblem]("cats.effect.IO#FlatMap.copy"),
      ProblemFilters.exclude[DirectMissingMethodProblem]("cats.effect.IO#FlatMap.this"),
      ProblemFilters.exclude[DirectMissingMethodProblem](
        "cats.effect.IO#HandleErrorWith.apply"),
      ProblemFilters.exclude[DirectMissingMethodProblem]("cats.effect.IO#HandleErrorWith.copy"),
      ProblemFilters.exclude[DirectMissingMethodProblem]("cats.effect.IO#HandleErrorWith.this"),
      ProblemFilters.exclude[DirectMissingMethodProblem]("cats.effect.IO#Map.apply"),
      ProblemFilters.exclude[DirectMissingMethodProblem]("cats.effect.IO#Map.copy"),
      ProblemFilters.exclude[DirectMissingMethodProblem]("cats.effect.IO#Map.this"),
      ProblemFilters.exclude[DirectMissingMethodProblem]("cats.effect.IO#Uncancelable.apply"),
      ProblemFilters.exclude[DirectMissingMethodProblem]("cats.effect.IO#Uncancelable.copy"),
      ProblemFilters.exclude[DirectMissingMethodProblem]("cats.effect.IO#Uncancelable.this"),
      ProblemFilters.exclude[MissingClassProblem]("cats.effect.SyncIO$Delay$"),
      ProblemFilters.exclude[MissingClassProblem]("cats.effect.SyncIO$Delay"),
      ProblemFilters.exclude[DirectMissingMethodProblem]("cats.effect.IO#IOCont.apply"),
      ProblemFilters.exclude[DirectMissingMethodProblem]("cats.effect.IO#IOCont.copy"),
      ProblemFilters.exclude[DirectMissingMethodProblem]("cats.effect.IO#IOCont.this"),
      ProblemFilters.exclude[IncompatibleMethTypeProblem](
        "cats.effect.unsafe.IORuntimeCompanionPlatform.installGlobal"),
      // introduced by #2207, tracing for js
      ProblemFilters.exclude[IncompatibleMethTypeProblem](
        "cats.effect.tracing.Tracing.calculateTracingEvent"),
      ProblemFilters.exclude[Problem]("cats.effect.ByteStack.*"),
      // introduced by #2254, Check `WorkerThread` ownership before scheduling
      // changes to `cats.effect.unsafe` package private code
      ProblemFilters.exclude[DirectMissingMethodProblem](
        "cats.effect.unsafe.WorkStealingThreadPool.executeFiber"),
      // introduced by #2256, Hide the package private constructor for `IORuntime`
      // changes to `cats.effect.unsafe` package private code
      ProblemFilters.exclude[DirectMissingMethodProblem]("cats.effect.unsafe.IORuntime.this"),
      ProblemFilters.exclude[DirectMissingMethodProblem](
        "cats.effect.unsafe.IORuntime.<init>$default$6"),
      // introduced by #2312, Address issues with the blocking mechanism of the thread pool
      // changes to `cats.effect.unsafe` package private code
      ProblemFilters.exclude[DirectMissingMethodProblem]("cats.effect.unsafe.LocalQueue.drain"),
      // introduced by #2345, Overflow and batched queue unification
      // changes to `cats.effect.unsafe` package private code
      ProblemFilters.exclude[DirectMissingMethodProblem](
        "cats.effect.unsafe.HelperThread.this"),
      ProblemFilters.exclude[DirectMissingMethodProblem](
        "cats.effect.unsafe.LocalQueue.enqueue"),
      ProblemFilters.exclude[DirectMissingMethodProblem](
        "cats.effect.unsafe.WorkerThread.this"),
      // introduced by #2383, Revised `LocalQueue` metrics
      // changes to `cats.effect.unsafe` package private code
      ProblemFilters.exclude[DirectMissingMethodProblem](
        "cats.effect.unsafe.LocalQueue.getOverflowSpilloverCount"),
      ProblemFilters.exclude[DirectMissingMethodProblem](
        "cats.effect.unsafe.LocalQueue.getBatchedSpilloverCount"),
      ProblemFilters.exclude[DirectMissingMethodProblem]("cats.effect.unsafe.LocalQueue.drain"),
      // introduced by #2361, Bye bye helper thread
      // changes to `cats.effect.unsafe` package private code
      ProblemFilters.exclude[MissingClassProblem]("cats.effect.unsafe.HelperThread"),
      ProblemFilters.exclude[MissingClassProblem]("cats.effect.unsafe.LocalQueue$"),
      // introduced by #2434, Initialize tracing buffer if needed
      // changes to `cats.effect` package private code
      ProblemFilters.exclude[DirectMissingMethodProblem]("cats.effect.ArrayStack.copy"),
      // introduced by #2453, Masking without an `initMask` field
      // changes to `cats.effect` package private code
      ProblemFilters.exclude[DirectMissingMethodProblem](
        "cats.effect.IO#Uncancelable#UnmaskRunLoop.apply"),
      ProblemFilters.exclude[DirectMissingMethodProblem](
        "cats.effect.IO#Uncancelable#UnmaskRunLoop.copy"),
      ProblemFilters.exclude[DirectMissingMethodProblem](
        "cats.effect.IO#Uncancelable#UnmaskRunLoop.this"),
      // introduced by #2510, Fix weak bag for the blocking mechanism
      // changes to `cats.effect.unsafe` package private code
      ProblemFilters.exclude[IncompatibleMethTypeProblem](
        "cats.effect.unsafe.WorkerThread.this"),
      // introduced by #2513, Implement the active fiber tracking mechanism
      // changes to `cats.effect.unsafe` package private code
      ProblemFilters.exclude[DirectMissingMethodProblem](
        "cats.effect.unsafe.LocalQueue.dequeue"),
      ProblemFilters.exclude[DirectMissingMethodProblem](
        "cats.effect.unsafe.LocalQueue.enqueueBatch"),
      ProblemFilters.exclude[DirectMissingMethodProblem](
        "cats.effect.unsafe.LocalQueue.stealInto"),
      // introduced by #2673, Cross platform weak bag implementation
      // changes to `cats.effect.unsafe` package private code
      ProblemFilters.exclude[DirectMissingMethodProblem](
        "cats.effect.unsafe.WorkerThread.monitor"),
      // introduced by #2769, Simplify the transfer of WorkerThread data structures when blocking
      // changes to `cats.effect.unsafe` package private code
      ProblemFilters.exclude[MissingClassProblem]("cats.effect.unsafe.WorkerThread$"),
      ProblemFilters.exclude[MissingClassProblem]("cats.effect.unsafe.WorkerThread$Data"),
      // introduced by #2732, lambda lifting for private[this] queue
      ProblemFilters.exclude[ReversedMissingMethodProblem](
        "cats.effect.IOApp.cats$effect$IOApp$_setter_$cats$effect$IOApp$$queue_="),
      ProblemFilters.exclude[ReversedMissingMethodProblem](
        "cats.effect.IOApp.cats$effect$IOApp$$queue"),
      // introduced by #2844, Thread local fallback weak bag
      // changes to `cats.effect.unsafe` package private code
      ProblemFilters.exclude[MissingClassProblem]("cats.effect.unsafe.SynchronizedWeakBag"),
      // introduced by #2873, The WSTP can run Futures just as fast as ExecutionContext.global
      // changes to `cats.effect.unsafe` package private code
      ProblemFilters.exclude[IncompatibleResultTypeProblem](
        "cats.effect.unsafe.LocalQueue.bufferForwarder"),
      ProblemFilters.exclude[IncompatibleResultTypeProblem](
        "cats.effect.unsafe.LocalQueue.dequeue"),
      ProblemFilters.exclude[IncompatibleMethTypeProblem](
        "cats.effect.unsafe.LocalQueue.enqueue"),
      ProblemFilters.exclude[IncompatibleMethTypeProblem](
        "cats.effect.unsafe.LocalQueue.enqueueBatch"),
      ProblemFilters.exclude[IncompatibleResultTypeProblem](
        "cats.effect.unsafe.LocalQueue.stealInto"),
      ProblemFilters.exclude[IncompatibleMethTypeProblem](
        "cats.effect.unsafe.WorkerThread.monitor"),
      ProblemFilters.exclude[IncompatibleMethTypeProblem](
        "cats.effect.unsafe.WorkerThread.reschedule"),
      ProblemFilters.exclude[IncompatibleMethTypeProblem](
        "cats.effect.unsafe.WorkerThread.schedule"),
      // introduced by #2868
      // added signaling from CallbackStack to indicate successful invocation
      ProblemFilters.exclude[DirectMissingMethodProblem]("cats.effect.CallbackStack.apply")
    ) ++ {
      if (tlIsScala3.value) {
        // Scala 3 specific exclusions
        Seq(
          // introduced by #2769, Simplify the transfer of WorkerThread data structures when blocking
          // changes to `cats.effect.unsafe` package private code
          ProblemFilters.exclude[DirectMissingMethodProblem](
            "cats.effect.unsafe.WorkStealingThreadPool.localQueuesForwarder"),
          ProblemFilters.exclude[DirectMissingMethodProblem](
            "cats.effect.unsafe.WorkerThread.NullData"),
<<<<<<< HEAD
          // introduced by #2811, Support shutting down multiple runtimes
          // changes to `cats.effect.unsafe` package private code
          ProblemFilters.exclude[IncompatibleMethTypeProblem](
            "cats.effect.unsafe.ThreadSafeHashtable.put"),
          ProblemFilters.exclude[DirectMissingMethodProblem](
            "cats.effect.unsafe.IORuntime.apply"),
          ProblemFilters.exclude[DirectMissingMethodProblem](
            "cats.effect.unsafe.IORuntimeCompanionPlatform.apply"),
          ProblemFilters.exclude[IncompatibleMethTypeProblem](
            "cats.effect.unsafe.ThreadSafeHashtable.remove"),
          ProblemFilters.exclude[IncompatibleResultTypeProblem](
            "cats.effect.unsafe.ThreadSafeHashtable.unsafeHashtable"),
          ProblemFilters.exclude[IncompatibleResultTypeProblem](
            "cats.effect.unsafe.ThreadSafeHashtable.Tombstone"),
          ProblemFilters.exclude[DirectMissingMethodProblem](
            "cats.effect.unsafe.WorkStealingThreadPool.this"),
          // introduced by #2853, Configurable caching of blocking threads, properly
          // changes to `cats.effect.unsafe` package private code
          ProblemFilters.exclude[IncompatibleMethTypeProblem](
            "cats.effect.unsafe.WorkStealingThreadPool.this"),
          // introduced by #2873, The WSTP can run Futures just as fast as ExecutionContext.global
          // changes to `cats.effect.unsafe` package private code
          ProblemFilters.exclude[IncompatibleResultTypeProblem](
            "cats.effect.unsafe.WorkerThread.active"),
          ProblemFilters.exclude[IncompatibleMethTypeProblem](
            "cats.effect.unsafe.WorkerThread.active_="),
          ProblemFilters.exclude[DirectMissingMethodProblem](
            "cats.effect.unsafe.WorkStealingThreadPool.rescheduleFiber"),
          ProblemFilters.exclude[DirectMissingMethodProblem](
            "cats.effect.unsafe.WorkStealingThreadPool.scheduleFiber"),
          ProblemFilters.exclude[IncompatibleResultTypeProblem](
            "cats.effect.unsafe.WorkStealingThreadPool.stealFromOtherWorkerThread"),
          ProblemFilters.exclude[ReversedMissingMethodProblem](
            "cats.effect.unsafe.WorkStealingThreadPool.reschedule")
=======
          // introduced by #2857, when we properly turned on MiMa for Scala 3
          ProblemFilters.exclude[DirectMissingMethodProblem]("cats.effect.IOFiber.this"),
          ProblemFilters.exclude[DirectMissingMethodProblem]("cats.effect.IOFiber.cancel_="),
          ProblemFilters.exclude[DirectMissingMethodProblem]("cats.effect.IOFiber.join_="),
          ProblemFilters.exclude[DirectMissingMethodProblem](
            "cats.effect.IOFiberPlatform.interruptibleImpl"),
          ProblemFilters.exclude[DirectMissingMethodProblem](
            "cats.effect.unsafe.WorkStealingThreadPool.stealFromOtherWorkerThread"),
          ProblemFilters.exclude[FinalClassProblem](
            "cats.effect.unsafe.metrics.LocalQueueSampler"),
          ProblemFilters.exclude[DirectMissingMethodProblem](
            "cats.effect.unsafe.metrics.LocalQueueSampler.getOverflowSpilloverCount"),
          ProblemFilters.exclude[DirectMissingMethodProblem](
            "cats.effect.unsafe.metrics.LocalQueueSampler.getBatchedSpilloverCount"),
          ProblemFilters.exclude[DirectMissingMethodProblem](
            "cats.effect.unsafe.metrics.LocalQueueSamplerMBean.getOverflowSpilloverCount"),
          ProblemFilters.exclude[DirectMissingMethodProblem](
            "cats.effect.unsafe.metrics.LocalQueueSamplerMBean.getBatchedSpilloverCount"),
          ProblemFilters.exclude[DirectMissingMethodProblem](
            "cats.effect.unsafe.metrics.LocalQueueSamplerMBean.getTotalSpilloverCount"),
          ProblemFilters.exclude[DirectMissingMethodProblem](
            "cats.effect.unsafe.FiberMonitor.weakMapToSet"),
          ProblemFilters.exclude[DirectMissingMethodProblem](
            "cats.effect.unsafe.FiberMonitor.monitorSuspended"),
          ProblemFilters.exclude[DirectMissingMethodProblem](
            "cats.effect.unsafe.FiberMonitor.weakMapToSet"),
          ProblemFilters.exclude[IncompatibleMethTypeProblem](
            "cats.effect.unsafe.IORuntime.installGlobal"),
          ProblemFilters.exclude[DirectMissingMethodProblem](
            "cats.effect.unsafe.LocalQueue.EmptyDrain"),
          ProblemFilters.exclude[DirectMissingMethodProblem](
            "cats.effect.unsafe.WorkStealingThreadPool.notifyHelper"),
          ProblemFilters.exclude[DirectMissingMethodProblem](
            "cats.effect.unsafe.WorkStealingThreadPool.transitionHelperToParked"),
          ProblemFilters.exclude[DirectMissingMethodProblem](
            "cats.effect.unsafe.WorkStealingThreadPool.removeParkedHelper"),
          ProblemFilters.exclude[DirectMissingMethodProblem](
            "cats.effect.tracing.Tracing.bumpVersion"),
          ProblemFilters.exclude[DirectMissingMethodProblem](
            "cats.effect.tracing.Tracing.castEntry"),
          ProblemFilters.exclude[DirectMissingMethodProblem](
            "cats.effect.tracing.Tracing.match"),
          ProblemFilters.exclude[DirectMissingMethodProblem]("cats.effect.tracing.Tracing.put"),
          ProblemFilters.exclude[DirectMissingMethodProblem](
            "cats.effect.tracing.Tracing.version")
>>>>>>> 6783e443
        )
      } else Seq()
    }
  )
  .jsSettings(
    libraryDependencies += "org.scala-js" %%% "scala-js-macrotask-executor" % MacrotaskExecutorVersion,
    mimaBinaryIssueFilters ++= {
      Seq(
        // introduced by #2857, when we properly turned on MiMa for Scala.js
        ProblemFilters.exclude[DirectMissingMethodProblem](
          "cats.effect.unsafe.ES2021FiberMonitor.monitorSuspended"),
        ProblemFilters.exclude[MissingClassProblem]("cats.effect.unsafe.IterableWeakMap"),
        ProblemFilters.exclude[MissingClassProblem]("cats.effect.unsafe.IterableWeakMap$"),
        ProblemFilters.exclude[MissingClassProblem](
          "cats.effect.unsafe.IterableWeakMap$Finalizer"),
        ProblemFilters.exclude[MissingClassProblem](
          "cats.effect.unsafe.IterableWeakMap$Finalizer$"),
        ProblemFilters.exclude[DirectMissingMethodProblem](
          "cats.effect.unsafe.NoOpFiberMonitor.monitorSuspended"),
        ProblemFilters.exclude[MissingClassProblem]("cats.effect.unsafe.WeakMap"),
        ProblemFilters.exclude[DirectMissingMethodProblem]("cats.effect.IO.interruptible"),
        ProblemFilters.exclude[DirectMissingMethodProblem](
          "cats.effect.IOFiberConstants.EvalOnR"),
        ProblemFilters.exclude[DirectMissingMethodProblem](
          "cats.effect.IOFiberConstants.AfterBlockingFailedR"),
        ProblemFilters.exclude[DirectMissingMethodProblem](
          "cats.effect.IOFiberConstants.AfterBlockingSuccessfulR"),
        ProblemFilters.exclude[DirectMissingMethodProblem](
          "cats.effect.IOFiberConstants.ChildMaskOffset"),
        ProblemFilters.exclude[DirectMissingMethodProblem](
          "cats.effect.IOFiberConstants.ChildMaskOffset"),
        ProblemFilters.exclude[DirectMissingMethodProblem](
          "cats.effect.IOFiberConstants.AfterBlockingSuccessfulR"),
        ProblemFilters.exclude[DirectMissingMethodProblem](
          "cats.effect.IOFiberConstants.AfterBlockingFailedR"),
        ProblemFilters.exclude[DirectMissingMethodProblem](
          "cats.effect.IOFiberConstants.EvalOnR"),
        ProblemFilters.exclude[MissingClassProblem](
          "cats.effect.unsafe.PolyfillExecutionContext"),
        ProblemFilters.exclude[MissingClassProblem](
          "cats.effect.unsafe.PolyfillExecutionContext$"),
        ProblemFilters.exclude[MissingClassProblem]("cats.effect.unsafe.WorkerThread")
      )
    },
    mimaBinaryIssueFilters ++= {
      if (tlIsScala3.value) {
        Seq(
          // introduced by #2857, when we properly turned on MiMa for Scala.js and Scala 3
          ProblemFilters.exclude[DirectMissingMethodProblem](
            "cats.effect.tracing.Tracing.bumpVersion"),
          ProblemFilters.exclude[DirectMissingMethodProblem](
            "cats.effect.tracing.Tracing.castEntry"),
          ProblemFilters.exclude[DirectMissingMethodProblem]("cats.effect.tracing.Tracing.get"),
          ProblemFilters.exclude[DirectMissingMethodProblem](
            "cats.effect.tracing.Tracing.match"),
          ProblemFilters.exclude[DirectMissingMethodProblem]("cats.effect.tracing.Tracing.put"),
          ProblemFilters.exclude[DirectMissingMethodProblem](
            "cats.effect.tracing.Tracing.remove"),
          ProblemFilters.exclude[DirectMissingMethodProblem](
            "cats.effect.tracing.Tracing.version"),
          ProblemFilters.exclude[MissingTypesProblem]("cats.effect.tracing.Tracing$"),
          ProblemFilters.exclude[DirectMissingMethodProblem](
            "cats.effect.tracing.Tracing.computeValue"),
          ProblemFilters.exclude[DirectMissingMethodProblem](
            "cats.effect.tracing.TracingConstants.enhancedExceptions"),
          ProblemFilters.exclude[DirectMissingMethodProblem](
            "cats.effect.tracing.TracingConstants.traceBufferLogSize"),
          ProblemFilters.exclude[DirectMissingMethodProblem](
            "cats.effect.tracing.TracingConstants.traceBufferLogSize"),
          ProblemFilters.exclude[DirectMissingMethodProblem](
            "cats.effect.tracing.TracingConstants.enhancedExceptions"),
          ProblemFilters.exclude[ReversedMissingMethodProblem](
            "cats.effect.unsafe.WorkStealingThreadPool.canExecuteBlockingCode"),
          ProblemFilters.exclude[ReversedMissingMethodProblem](
            "cats.effect.unsafe.FiberMonitor.monitorSuspended")
        )
      } else Seq()
    }
  )

/**
 * Test support for the core project, providing various helpful instances like ScalaCheck
 * generators for IO and SyncIO.
 */
lazy val testkit = crossProject(JSPlatform, JVMPlatform)
  .in(file("testkit"))
  .dependsOn(core, kernelTestkit)
  .settings(
    name := "cats-effect-testkit",
    libraryDependencies ++= Seq(
      "org.scalacheck" %%% "scalacheck" % ScalaCheckVersion,
      ("org.specs2" %%% "specs2-core" % Specs2Version % Test)
        .cross(CrossVersion.for3Use2_13)
        .exclude("org.scala-js", "scala-js-macrotask-executor_sjs1_2.13")
    )
  )

/**
 * Unit tests for the core project, utilizing the support provided by testkit.
 */
lazy val tests: CrossProject = crossProject(JSPlatform, JVMPlatform)
  .in(file("tests"))
  .dependsOn(core, laws % Test, kernelTestkit % Test, testkit % Test)
  .enablePlugins(BuildInfoPlugin, NoPublishPlugin)
  .settings(
    name := "cats-effect-tests",
    libraryDependencies ++= Seq(
      "org.scalacheck" %%% "scalacheck" % ScalaCheckVersion,
      ("org.specs2" %%% "specs2-scalacheck" % Specs2Version % Test)
        .cross(CrossVersion.for3Use2_13)
        .exclude("org.scala-js", "scala-js-macrotask-executor_sjs1_2.13")
        .exclude("org.scalacheck", "scalacheck_2.13")
        .exclude("org.scalacheck", "scalacheck_sjs1_2.13"),
      "org.typelevel" %%% "discipline-specs2" % DisciplineVersion % Test,
      "org.typelevel" %%% "cats-kernel-laws" % CatsVersion % Test
    ),
    buildInfoPackage := "catseffect",
    Test / unmanagedSourceDirectories ++= {
      if (scalaBinaryVersion.value != "2.12")
        Seq(baseDirectory.value / ".." / "shared" / "src" / "test" / "scala-2.13+")
      else
        Seq.empty
    }
  )
  .jsSettings(
    Compile / scalaJSUseMainModuleInitializer := true,
    Compile / mainClass := Some("catseffect.examples.JSRunner"),
    // The default configured mapSourceURI is used for trace filtering
    scalacOptions ~= { _.filterNot(_.startsWith("-P:scalajs:mapSourceURI")) }
  )
  .jvmSettings(
    Test / fork := true,
    Test / javaOptions += s"-Dsbt.classpath=${(Test / fullClasspath).value.map(_.data.getAbsolutePath).mkString(File.pathSeparator)}"
  )

lazy val testsJS = tests.js
lazy val testsJVM = tests
  .jvm
  .enablePlugins(BuildInfoPlugin)
  .settings(
    Test / compile := {
      if (testJSIOApp.value)
        (Test / compile).dependsOn(testsJS / Compile / fastOptJS).value
      else
        (Test / compile).value
    },
    buildInfoPackage := "cats.effect",
    buildInfoKeys += testJSIOApp,
    buildInfoKeys +=
      "jsRunner" -> (testsJS / Compile / fastOptJS / artifactPath).value
  )

/**
 * Implementations lof standard functionality (e.g. Semaphore, Console, Queue) purely in terms
 * of the typeclasses, with no dependency on IO. In most cases, the *tests* for these
 * implementations will require IO, and thus those tests will be located within the core
 * project.
 */
lazy val std = crossProject(JSPlatform, JVMPlatform)
  .in(file("std"))
  .dependsOn(kernel)
  .settings(
    name := "cats-effect-std",
    libraryDependencies ++= Seq(
      "org.scalacheck" %%% "scalacheck" % ScalaCheckVersion % Test,
      ("org.specs2" %%% "specs2-scalacheck" % Specs2Version % Test)
        .cross(CrossVersion.for3Use2_13)
        .exclude("org.scala-js", "scala-js-macrotask-executor_sjs1_2.13")
        .exclude("org.scalacheck", "scalacheck_2.13")
        .exclude("org.scalacheck", "scalacheck_sjs1_2.13")
    ),
    mimaBinaryIssueFilters ++= Seq(
      // introduced by #2604, Fix Console on JS
      // changes to `cats.effect.std` package private code
      ProblemFilters.exclude[MissingClassProblem]("cats.effect.std.Console$SyncConsole")
    )
  )
  .jsSettings(
    libraryDependencies += "org.scala-js" %%% "scala-js-macrotask-executor" % MacrotaskExecutorVersion % Test
  )

/**
 * A trivial pair of trivial example apps primarily used to show that IOApp works as a practical
 * runtime on both target platforms.
 */
lazy val example = crossProject(JSPlatform, JVMPlatform)
  .in(file("example"))
  .dependsOn(core)
  .enablePlugins(NoPublishPlugin)
  .settings(name := "cats-effect-example")
  .jsSettings(scalaJSUseMainModuleInitializer := true)

/**
 * JMH benchmarks for IO and other things.
 */
lazy val benchmarks = project
  .in(file("benchmarks"))
  .dependsOn(core.jvm)
  .settings(
    name := "cats-effect-benchmarks",
    javaOptions ++= Seq(
      "-Dcats.effect.tracing.mode=none",
      "-Dcats.effect.tracing.exceptions.enhanced=false"))
  .enablePlugins(NoPublishPlugin, JmhPlugin)

lazy val docs = project.in(file("site-docs")).dependsOn(core.jvm).enablePlugins(MdocPlugin)<|MERGE_RESOLUTION|>--- conflicted
+++ resolved
@@ -27,9 +27,6 @@
 
 import JSEnv._
 
-<<<<<<< HEAD
-ThisBuild / baseVersion := "3.4"
-=======
 // sbt-git workarounds
 ThisBuild / useConsoleForROGit := true
 
@@ -40,9 +37,8 @@
   Try("git status -s".!!.trim.length > 0).getOrElse(true)
 }
 
-ThisBuild / tlBaseVersion := "3.3"
+ThisBuild / tlBaseVersion := "3.4"
 ThisBuild / tlUntaggedAreSnapshots := false
->>>>>>> 6783e443
 
 ThisBuild / organization := "org.typelevel"
 ThisBuild / organizationName := "Typelevel"
@@ -517,7 +513,6 @@
             "cats.effect.unsafe.WorkStealingThreadPool.localQueuesForwarder"),
           ProblemFilters.exclude[DirectMissingMethodProblem](
             "cats.effect.unsafe.WorkerThread.NullData"),
-<<<<<<< HEAD
           // introduced by #2811, Support shutting down multiple runtimes
           // changes to `cats.effect.unsafe` package private code
           ProblemFilters.exclude[IncompatibleMethTypeProblem](
@@ -551,8 +546,7 @@
           ProblemFilters.exclude[IncompatibleResultTypeProblem](
             "cats.effect.unsafe.WorkStealingThreadPool.stealFromOtherWorkerThread"),
           ProblemFilters.exclude[ReversedMissingMethodProblem](
-            "cats.effect.unsafe.WorkStealingThreadPool.reschedule")
-=======
+            "cats.effect.unsafe.WorkStealingThreadPool.reschedule"),
           // introduced by #2857, when we properly turned on MiMa for Scala 3
           ProblemFilters.exclude[DirectMissingMethodProblem]("cats.effect.IOFiber.this"),
           ProblemFilters.exclude[DirectMissingMethodProblem]("cats.effect.IOFiber.cancel_="),
@@ -598,7 +592,6 @@
           ProblemFilters.exclude[DirectMissingMethodProblem]("cats.effect.tracing.Tracing.put"),
           ProblemFilters.exclude[DirectMissingMethodProblem](
             "cats.effect.tracing.Tracing.version")
->>>>>>> 6783e443
         )
       } else Seq()
     }
