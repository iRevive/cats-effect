--- conflicted
+++ resolved
@@ -52,17 +52,6 @@
       }
     }
 
-<<<<<<< HEAD
-=======
-    "pack runs concurrently with clear" in real {
-      IO {
-        val stack = CallbackStack.of[Unit](null)
-        val handle = stack.push(_ => ())
-        stack.clearHandle(handle)
-        stack
-      }.flatMap(stack => IO(stack.pack(1)).both(IO(stack.clear()))).parReplicateA_(1000).as(ok)
-    }
->>>>>>> df63f8b9
   }
 
 }