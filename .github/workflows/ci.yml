--- conflicted
+++ resolved
@@ -41,17 +41,11 @@
           - scala: 2.12.17
             java: graalvm@11
           - os: windows-latest
-<<<<<<< HEAD
-            scala: 3.2.2
+            scala: 3.3.0
             ci: ciJVM
           - os: macos-latest
-            scala: 3.2.2
+            scala: 3.3.0
             ci: ciJVM
-=======
-            scala: 3.3.0
-          - os: macos-latest
-            scala: 3.3.0
->>>>>>> 1e7fa937
           - os: windows-latest
             scala: 2.12.17
             ci: ciJVM
@@ -107,12 +101,6 @@
           - os: macos-latest
             ci: ciNative
             scala: 2.12.17
-<<<<<<< HEAD
-=======
-          - os: macos-latest
-            ci: ciNative
-            scala: 3.3.0
->>>>>>> 1e7fa937
           - os: windows-latest
             java: graalvm@11
     runs-on: ${{ matrix.os }}
