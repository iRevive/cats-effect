--- conflicted
+++ resolved
@@ -47,17 +47,11 @@
             scala: 3.3.0
             ci: ciJVM
           - os: windows-latest
-<<<<<<< HEAD
-            scala: 2.12.17
+            scala: 2.12.18
             ci: ciJVM
           - os: macos-latest
-            scala: 2.12.17
+            scala: 2.12.18
             ci: ciJVM
-=======
-            scala: 2.12.18
-          - os: macos-latest
-            scala: 2.12.18
->>>>>>> c388055d
           - ci: ciFirefox
             scala: 3.3.0
           - ci: ciChrome
@@ -106,14 +100,7 @@
             ci: ciNative
           - os: macos-latest
             ci: ciNative
-<<<<<<< HEAD
-            scala: 2.12.17
-=======
             scala: 2.12.18
-          - os: macos-latest
-            ci: ciNative
-            scala: 3.3.0
->>>>>>> c388055d
           - os: windows-latest
             java: graalvm@11
     runs-on: ${{ matrix.os }}
