---
id: faq
title: FAQ
---

## Scala CLI

[Scala CLI](https://scala-cli.virtuslab.org/) can run both `.sc` files and `.scala` files. `.sc` files allow definitions at the top level and a main method is synthesized to run it. Unfortunately this does not work well with `IO#unsafeRunSync`. You should put your cats-effect code inside the `run` method of an `IOApp` and save it as a `.scala` file instead.

```scala-cli
//> using scala "2.13.8"
<<<<<<< HEAD
//> using lib "org.typelevel::cats-effect::3.5.6"
=======
//> using dep "org.typelevel::cats-effect::3.5.5"
>>>>>>> f758a392

import cats.effect._

object HelloWorld extends IOApp.Simple {
  val run: IO[Unit] = IO.println("Hello world")
}
```

```sh
$ scala-cli Hello.scala
Hello world
```

### Native Image Example

[Scala CLI](https://scala-cli.virtuslab.org/) can be leveraged to produce a native-image executable using the [package command](https://scala-cli.virtuslab.org/docs/commands/package#native-image):

```sh
$ scala-cli package --native-image --graalvm-version 22.1.0 -f Hello.scala -- --no-fallback
[...]
$ ./HelloWorld
Hello world
```

> Note: GraalVm Native Image > 21.0.0 and `--no-fallback` are mandatory: see [here](core/native-image.md) for details

### Scala Native Example

[Scala CLI](https://scala-cli.virtuslab.org/) can be leveraged to produce a [Scala Native](https://github.com/scala-native/scala-native) executable using the [package command](https://scala-cli.virtuslab.org/docs/commands/package/#scala-native):

```sh
$ scala-cli package --native Hello.scala
[...]
$ ./HelloWorld
Hello world
```

See [here](core/scala-native.md) for details.

## How can I loop over a collection inside of `IO`?

`traverse`!

The `traverse` method is, in some sense, Cats' equivalent of `foreach`, but much more powerful in that it allows each iteration of the loop to be wrapped in an effect (such as `IO`) and can produce a value. This also allows it to generalize nicely to run operations in parallel, with the `parTraverse` method.

```scala mdoc:reset:silent
import cats.effect._
import cats.syntax.all._

val names = List("daniel", "chris", "joseph", "renee", "bethany", "grace")
val program: IO[List[Unit]] = names.traverse(name => IO.println(s"Hi, $name!"))
```

In the above example, `traverse` will iterate over every element of the `List`, running the function `String => IO[Unit]` which it was passed, assembling the results into a resulting `List` wrapped in a single outer `IO`, preserving the order of the original input list.

> You *must* have `import cats.syntax.all._` (or `import cats.syntax.traverse._`) in scope, otherwise this will not work! `traverse` is a method that is implicitly enriched onto collections like `List`, `Vector`, and such, meaning that it must be brought into scope using an import (unfortunately!).

Of course, in the above example, we don't really care about the results, since our `IO` is constantly producing `Unit`. This pattern is so common that we have a special combinator for it: `traverse_`.

```scala mdoc:reset:silent
import cats.effect._
import cats.syntax.all._

val names = List("daniel", "chris", "joseph", "renee", "bethany", "grace")
val program: IO[Unit] = names.traverse_(name => IO.println(s"Hi, $name!"))
```

This efficiently discards the results of each `IO` (which are all `()` anyway), producing a single `IO[Unit]` at the end.

This type of pattern generalizes extremely well, both to actions which *do* return results, as well as to more advanced forms of execution, such as parallelism. For example, let's define and use a `fetchUri` method which uses [Http4s](https://http4s.org) to load the contents of a URI. We will then iterate over our list of `names` *in parallel*, fetching all of the contents into a single data structure:

```scala
import cats.effect._
import cats.syntax.all._

import org.http4s.ember.client.EmberClientBuilder

// just as an example...
val Prefix = "https://www.scb.se/en/finding-statistics/sverige-i-siffror/namesearch/Search/?nameSearchInput="
val Extract = """(\d+(?:\s*\d+)*) persons""".r

val names = List("daniel", "chris", "joseph", "renee", "bethany", "grace")

val program: IO[Unit] = EmberClientBuilder.default[IO].build use { client =>
  def fetchUri(uri: String): IO[String] = client.expect[String](uri)

  val counts: List[(String, Int)] = names parTraverse { name =>
    fetchUri(Prefix + name) map { body =>
      val Extract(countStr) = body  // who needs html parsing?
      name -> countStr.toInt
    }
  }

  counts.traverse_(IO.println(_))
}
```

The above `program` creates a new HTTP client (with associated connection pooling and other production configurations), then *in parallel* iterates over the list of names, constructs a search URL for each name, runs an HTTP `GET` on that URL, "parses" the contents using a naive regular expression extracting the count of persons who have that given name, and produces the results of the whole process as a `List[(String, Int)]`. Then, given this list of `counts`, we *sequentially* iterate over the results and print out each tuple. Finally, we fully clean up the client resources (e.g. closing the connection pool). If any of the HTTP `GET`s produces an error, all resources will be closed and the remaining connections will be safely terminated.

Note that, as with `traverse` itself, `parTraverse` preserves the order of the input list even though it evaluates the individual `IO`s in parallel.

In general, any time you have a problem where you have a collection, `Struct[A]` and an *effectful* function `A => IO[B]` and your goal is to get an `IO[Struct[B]]`, the answer is going to be `traverse`. This works for almost any definition of `Struct` that you can think of! For example, you can do this for `Option[A]` as well. You can even enable this functionality for custom structures by defining an instance of the [`Traverse` typeclass](https://typelevel.org/cats/typeclasses/traverse.html) for your custom datatype (hint: most classes or algebras which have a shape like `Struct[A]` where they *contain a value of type `A`* can easily implement `Traverse`).

## Why is my `IO(...)` running on a blocking thread?

Cats Effect guarantees that `IO.blocking(...)` will run on a blocking thread. However, in many situations it may also run a non-blocking operation `IO(...)` (or `IO.delay(...)`) on a blocking thread. Do not be alarmed! This is an optimization.

Consider the following program:

```scala
IO.blocking(...) *> IO(...) *> IO.blocking(...)
```

If the `IO(...)` in the middle was run on the compute pool this would require:

1. requisitioning a blocking thread, and running the first blocking op
2. shifting back to the compute pool, for the non-blocking op
3. requisitioning another blocking thread, for the second blocking op

So in this case, the intermediate `IO(...)` is highly likely to run on a blocking thread. This enables the entire sequence to run on the same blocking thread, without any shifting. As soon as any asynchronous operation (or an auto-cede boundary) is encountered, the fiber will be shifted back to a compute thread. The tradeoff here is to create a small amount of unnecessary thread contention in exchange for avoiding unnecessary context shifts in many cases.

Note that this is just a specific example to demonstrate why running an non-blocking `IO(...)` on a blocking thread can be beneficial, but it is not the only situation in which you may observe this behavior.

## Dealing with Starvation

Cats Effect 3.4.0 introduced a default-enabled *starvation checker*, which produces warnings like the following:

```
2023-01-28T00:16:24.101Z [WARNING] Your app's responsiveness to a new asynchronous
event (such as a new connection, an upstream response, or a timer) was in excess
of 40 milliseconds. Your CPU is probably starving. Consider increasing the
granularity of your delays or adding more cedes. This may also be a sign that you
are unintentionally running blocking I/O operations (such as File or InetAddress)
without the blocking combinator.
```

If you're seeing this warning and have not changed any of the default configurations, it means that your application is taking at least *100 milliseconds* to respond to an external asynchronous event. In this case, the runtime is measuring this fact using a timer, but external events are also things such as new connections, request bodies, upstream responses, and such. In other words, **if you're seeing this warning, it means your response latencies are *at least* this long.**

- If this level of application performance is not within acceptable bounds, please see the [starvation and tuning](core/starvation-and-tuning.md) documentation for more discussion on how you can resolve the issue
- If 100 milliseconds is acceptable for your use-case, but you would still like to preserve checking with some higher time-bound, you can adjust this by overriding the `cpuStarvationCheckInterval` (default: `1.second`) in `IORuntimeConfig`. The threshold coefficient itself (default: `0.1d`) is configurable via `cpuStarvationCheckThreshold`, but it is generally best practice to tune the interval rather than the threshold. Increasing the interval increases the absolute threshold proportionally (e.g. setting the interval to `2.seconds` would change the warning cutoff to 200 milliseconds)
- If you would like to entirely disable this check, you can do so by overriding the `cpuStarvationCheckInitialDelay` value within `IORuntimeConfig` to `Duration.Inf`

Please understand that this warning is essentially never a false negative. Outside of some extremely rare circumstances, it accurately measures the responsiveness of your application runtime. However, as a corollary of this accuracy, it is measuring not only your application runtime, but also the system (and other adjacent processes on that system) on which your application is running. Thus, if you see this warning, it essentially always means that either the checker's definition of "responsiveness" (100 millisecond SLA) is different from what you expected, or it means that there is some legitimate problem *somewhere* in your application, your JVM, your kernel, your host environment, or all of the above.

## How do I cancel or timeout `delay` or `blocking`?

Under normal circumstances, effects constructed with `delay` or `blocking` are *uncancelable*, meaning that they will suppress any attempt to `cancel` their fiber until the effect completes. A classic example:

```scala
IO.blocking(Thread.sleep(1000))
```

The above will block a thread for 1 second. This is done in a *relatively* safe fashion since the `blocking` constructor will ensure that the compute pool is not starved for threads, but the behavior can still be unintuitive. For example:

```scala
IO.blocking(Thread.sleep(1000)).timeout(100.millis)
```

This effect will take the full 1 second to complete! This is because the timeout fires at the 100 millisecond mark, but since `blocking` is uncancelable, `IO` will wait for it to complete. This is very much by design since it avoids situations in which resources might leak or be left in an invalid state due to unsupported cancelation, but it can be confusing in scenarios like this.

There are two possible ways to address this situation, and the correct one to use depends on a number of different factors. In this particular scenario, `Thread.sleep` *happens* to correctly respect Java `Thread` interruption, and so we can fix this by swapping `blocking` for `interruptible`:

```scala
IO.interuptible(Thread.sleep(1000)).timeout(100.millis)
```

The above will return in 100 milliseconds, raising a `TimeoutException` as expected.

However, not *all* effects respect thread interruption. Notably, most things involving `java.io` file operations (e.g. `FileReader`) ignore interruption. When working with this type of effect, we must turn to other means. A simple and naive example:

```scala
def readBytes(fis: FileInputStream) = 
  IO blocking {
    var bytes = new ArrayBuffer[Int]

    var i = fis.read()
    while (i >= 0) {
      bytes += i
      i = fis.read()
    }

    bytes.toArray
  }

IO.bracket(
  IO(new FileInputStream(inputFile)))(
  readBytes(_))(
  fis => IO(fis.close()))
```

In the above snippet, swapping `blocking` for `interruptible` won't actually help, since `fis.read()` ignores `Thread` interruption! However, we can still *partially* resolve this by introducing a bit of external state:

```scala
IO(new AtomicBoolean(false)) flatMap { flag =>
  def readBytes(fis: FileInputStream) = 
    IO blocking {
      var bytes = new ArrayBuffer[Int]

      var i = fis.read()
      while (i >= 0 && !flag.get()) {
        bytes += i
        i = fis.read()
      }

      bytes.toArray
    }

  val readAll = IO.bracket(
    IO(new FileInputStream(inputFile)))(
    readBytes(_))(
    fis => IO(fis.close()))

  readAll.cancelable(IO(flag.set(true)))
}
```

This is *almost* the same as the previous snippet except for the introduction of an `AtomicBoolean` which is checked on each iteration of the `while` loop. We then set this flag by using `cancelable` (right at the end), which makes the whole thing (safely!) cancelable, despite the fact that it was defined with `blocking` (note this also works with `delay` and absolutely everything else).

It is still worth keeping in mind that this is only a partial solution. Whenever `fis.read()` is blocked, cancelation will wait for that blocking to complete regardless of how long it takes. In other words, we still can't interrupt the `read()` function any more than we could with `interruptible`. All that `cancelable` is achieving here is allowing us to encode a more bespoke cancelation protocol for a particular effect, in this case in terms of `AtomicBoolean`.

> Note: It is actually possible to implement a *proper* solution for cancelation here simply by applying the `cancelable` to the inner `blocking` effect and defining the handler to be `IO.blocking(fis.close())`, in addition to adding some error handling logic to catch the corresponding exception. This is a special case however, specific to `FileInputStream`, and doesn't make for as nice of an example. :-)

The reason this is safe is it effectively leans entirely on *cooperative* cancelation. It's relatively common to have effects which cannot be canceled by normal means (and thus are, correctly, `uncancelable`) but which *can* be terminated early by using some ancillary protocol (in this case, an `AtomicBoolean`). Note that nothing is magic here and this is still fully safe with respect to backpressure and other finalizers. For example, `fis.close()` will still be run at the proper time, and cancelation of this fiber will only complete when all finalizers are done, exactly the same as non-`uncancelable` effects.

## What do non-unit statement warnings mean?

We recommend to enable the compiler warning `-Wnonunit-statement`.  If you do so you get compiler warnings for some common bug patterns.

For example the following code emits the warning: `unused value of type cats.effect.IO[Unit]`.

```scala
  def example(input: String): IO[String] = {
    IO.println(input)
    IO.pure(input)
  }
```

This warning tells you, that the `IO.println` instance is created and then discarded without being used. Consequently this code will not print anything. To fix this you have to connect both IO instances.

Working version of the above example (emitting no warnings):

```scala
  def example(input: String): IO[String] = {
    IO.println(input)
      .flatMap(_ => IO(input))
  }
```
<|MERGE_RESOLUTION|>--- conflicted
+++ resolved
@@ -9,11 +9,7 @@
 
 ```scala-cli
 //> using scala "2.13.8"
-<<<<<<< HEAD
-//> using lib "org.typelevel::cats-effect::3.5.6"
-=======
-//> using dep "org.typelevel::cats-effect::3.5.5"
->>>>>>> f758a392
+//> using dep "org.typelevel::cats-effect::3.5.6"
 
 import cats.effect._
 
