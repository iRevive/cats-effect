--- conflicted
+++ resolved
@@ -42,19 +42,11 @@
 ```scala
 name := "cats-effect-tutorial"
 
-<<<<<<< HEAD
-version := "3.4.11"
+version := "3.5.0"
 
 scalaVersion := "2.13.6"
 
-libraryDependencies += "org.typelevel" %% "cats-effect" % "3.4.11" withSources() withJavadoc()
-=======
-version := "3.5.0"
-
-scalaVersion := "2.13.6"
-
 libraryDependencies += "org.typelevel" %% "cats-effect" % "3.5.0" withSources() withJavadoc()
->>>>>>> 6114c8cb
 
 scalacOptions ++= Seq(
   "-feature",
