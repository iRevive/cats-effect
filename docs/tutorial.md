--- conflicted
+++ resolved
@@ -42,19 +42,11 @@
 ```scala
 name := "cats-effect-tutorial"
 
-<<<<<<< HEAD
-version := "3.3.5"
+version := "3.3.6"
 
 scalaVersion := "2.13.6"
 
-libraryDependencies += "org.typelevel" %% "cats-effect" % "3.3.5" withSources() withJavadoc()
-=======
-version := "3.3.6"
-
-scalaVersion := "2.13.6"
-
 libraryDependencies += "org.typelevel" %% "cats-effect" % "3.3.6" withSources() withJavadoc()
->>>>>>> 6a042588
 
 scalacOptions ++= Seq(
   "-feature",
