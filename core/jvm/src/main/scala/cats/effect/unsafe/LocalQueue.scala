--- conflicted
+++ resolved
@@ -743,13 +743,8 @@
    * @note
    *   Can '''only''' be correctly called by the owner [[WorkerThread]].
    *
-<<<<<<< HEAD
-   * @param dst
-   *   the destination array in which all remaining fibers are transferred
-=======
    * @return the destination array which contains all of the fibers previously
    *         enqueued on the local queue
->>>>>>> 9f3e2524
    */
   def drain(): Array[IOFiber[_]] = {
     // A plain, unsynchronized load of the tail of the local queue.
