--- conflicted
+++ resolved
@@ -59,14 +59,9 @@
 private[effect] final class WorkStealingThreadPool(
     threadCount: Int, // number of worker threads
     private[unsafe] val threadPrefix: String, // prefix for the name of worker threads
-<<<<<<< HEAD
     private[unsafe] val runtimeBlockingExpiration: Duration,
     reportFailure0: Throwable => Unit
-) extends ExecutionContext {
-=======
-    private[unsafe] val runtimeBlockingExpiration: Duration
 ) extends ExecutionContextExecutor {
->>>>>>> 5dc2a8a1
 
   import TracingConstants._
   import WorkStealingThreadPoolConstants._
