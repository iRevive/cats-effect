--- conflicted
+++ resolved
@@ -107,15 +107,13 @@
   private val indexTransfer: LinkedTransferQueue[Integer] = new LinkedTransferQueue()
   private[this] val runtimeBlockingExpiration: Duration = pool.runtimeBlockingExpiration
 
-<<<<<<< HEAD
   private[effect] var currentIOFiber: IOFiber[_] = _
-=======
+
   private[this] val RightUnit = Right(())
   private[this] val noop = new Function0[Unit] with Runnable {
     def apply() = ()
     def run() = ()
   }
->>>>>>> 391f1e1e
 
   val nameIndex: Int = pool.blockedWorkerThreadNamingIndex.getAndIncrement()
 
