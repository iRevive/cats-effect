/*
 * Copyright 2020-2023 Typelevel
 *
 * Licensed under the Apache License, Version 2.0 (the "License");
 * you may not use this file except in compliance with the License.
 * You may obtain a copy of the License at
 *
 *     http://www.apache.org/licenses/LICENSE-2.0
 *
 * Unless required by applicable law or agreed to in writing, software
 * distributed under the License is distributed on an "AS IS" BASIS,
 * WITHOUT WARRANTIES OR CONDITIONS OF ANY KIND, either express or implied.
 * See the License for the specific language governing permissions and
 * limitations under the License.
 */

package cats.effect
package unsafe

import cats.effect.tracing.Tracing.captureTrace
import cats.effect.tracing.TracingConstants

import scala.annotation.{switch, tailrec}
import scala.collection.mutable
import scala.concurrent.{BlockContext, CanAwait}
import scala.concurrent.duration.{Duration, FiniteDuration}
import scala.util.control.NonFatal

import java.lang.Long.MIN_VALUE
import java.util.concurrent.{LinkedTransferQueue, ThreadLocalRandom}
import java.util.concurrent.atomic.AtomicBoolean

/**
 * Implementation of the worker thread at the heart of the [[WorkStealingThreadPool]].
 *
 * Each worker thread is assigned exclusive write access to a single [[LocalQueue]] instance of
 * [[java.lang.Runnable]] references which other worker threads can steal when they run out of
 * work in their local queue.
 *
 * The existence of multiple work queues dramatically reduces contention in a highly parallel
 * system when compared to a fixed size thread pool whose worker threads all draw tasks from a
 * single global work queue.
 */
private final class WorkerThread(
    idx: Int,
    // Local queue instance with exclusive write access.
    private[this] var queue: LocalQueue,
    // The state of the `WorkerThread` (parked/unparked).
    private[unsafe] var parked: AtomicBoolean,
    // External queue used by the local queue for offloading excess fibers, as well as
    // for drawing fibers when the local queue is exhausted.
    private[this] val external: ScalQueue[AnyRef],
    // A worker-thread-local weak bag for tracking suspended fibers.
    private[this] var fiberBag: WeakBag[Runnable],
    private[this] var sleepers: TimerSkipList,
    private[this] val system: PollingSystem,
    __poller: AnyRef,
    // Reference to the `WorkStealingThreadPool` in which this thread operates.
    pool: WorkStealingThreadPool)
    extends Thread
    with BlockContext {

  import TracingConstants._
  import WorkStealingThreadPoolConstants._

  // Index assigned by the `WorkStealingThreadPool` for identification purposes.
  private[this] var _index: Int = idx

  private[this] var _poller: system.Poller = __poller.asInstanceOf[system.Poller]

  /**
   * Uncontented source of randomness. By default, `java.util.Random` is thread safe, which is a
   * feature we do not need in this class, as the source of randomness is completely isolated to
   * each instance of `WorkerThread`. The instance is obtained only once at the beginning of
   * this method, to avoid the cost of the `ThreadLocal` mechanism at runtime.
   */
  private[this] var random: ThreadLocalRandom = _

  /**
   * A mutable reference to a fiber which is used to bypass the local queue when a `cede`
   * operation would enqueue a fiber to the empty local queue and then proceed to dequeue the
   * same fiber again from the queue. This not only avoids unnecessary synchronization, but also
   * avoids notifying other worker threads that new work has become available, even though
   * that's not true in tis case.
   */
  private[this] var cedeBypass: Runnable = _

  /**
   * A flag which is set whenever a blocking code region is entered. This is useful for
   * detecting nested blocking regions, in order to avoid unnecessarily spawning extra
   * [[WorkerThread]] s.
   */
  private[this] var blocking: Boolean = false

  /**
   * Holds a reference to the fiber currently being executed by this worker thread. This field
   * is sometimes published by the `head` and `tail` of the [[LocalQueue]] and sometimes by the
   * `parked` signal of this worker thread. Threads that want to observe this value should read
   * both synchronization variables.
   */
  private[this] var _active: Runnable = _

  private val indexTransfer: LinkedTransferQueue[Integer] = new LinkedTransferQueue()
  private[this] val runtimeBlockingExpiration: Duration = pool.runtimeBlockingExpiration

  val nameIndex: Int = pool.blockedWorkerThreadNamingIndex.getAndIncrement()

  // Constructor code.
  {
    // Worker threads are daemon threads.
    setDaemon(true)

    val prefix = pool.threadPrefix
    // Set the name of this thread.
    setName(s"$prefix-$nameIndex")
  }

  private[unsafe] def poller(): Any = _poller

  /**
   * Schedules the fiber for execution at the back of the local queue and notifies the work
   * stealing pool of newly available work.
   *
   * @param fiber
   *   the fiber to be scheduled on the local queue
   */
  def schedule(fiber: Runnable): Unit = {
    val rnd = random
    queue.enqueue(fiber, external, rnd)
    pool.notifyParked(rnd)
    ()
  }

  /**
   * Specifically supports the `cede` and `autoCede` mechanisms of the [[java.lang.Runnable]]
   * runloop. In the case where the local queue is empty prior to enqueuing the argument fiber,
   * the local queue is bypassed, which saves a lot of unnecessary atomic load/store operations
   * as well as a costly wake up of another thread for which there is no actual work. On the
   * other hand, if the local queue is not empty, this method enqueues the argument fiber on the
   * local queue, wakes up another thread to potentially help out with the available fibers and
   * continues with the worker thread run loop.
   *
   * @param fiber
   *   the fiber that `cede`s/`autoCede`s
   */
  def reschedule(fiber: Runnable): Unit = {
    if ((cedeBypass eq null) && queue.isEmpty()) {
      cedeBypass = fiber
    } else {
      schedule(fiber)
    }
  }

  def sleep(delay: FiniteDuration, callback: Right[Nothing, Unit] => Unit): Runnable = {
    // note that blockers aren't owned by the pool, meaning we only end up here if !blocking
    sleepers.insert(
      now = System.nanoTime(),
      delay = delay.toNanos,
      callback = callback,
      tlr = random
    )
  }

  /**
   * Checks whether this [[WorkerThread]] operates within the [[WorkStealingThreadPool]]
   * provided as an argument to this method. The implementation checks whether the provided
   * [[WorkStealingThreadPool]] matches the reference of the pool provided when this
   * [[WorkerThread]] was constructed.
   *
   * @note
   *   When blocking code is being executed on this worker thread, it is important to delegate
   *   all scheduling operation to the external queue because at that point, the blocked worker
   *   thread has already been replaced by a new worker thread instance which owns the local
   *   queue and so, the current worker thread must be treated as an external thread.
   *
   * @param threadPool
   *   a work stealing thread pool reference
   * @return
   *   `true` if this worker thread is owned by the provided work stealing thread pool, `false`
   *   otherwise
   */
  def isOwnedBy(threadPool: WorkStealingThreadPool): Boolean =
    (pool eq threadPool) && !blocking

  /**
   * Checks whether this [[WorkerThread]] operates within the [[WorkStealingThreadPool]]
   * provided as an argument to this method. The implementation checks whether the provided
   * [[WorkStealingThreadPool]] matches the reference of the pool provided when this
   * [[WorkerThread]] was constructed.
   *
   * @param threadPool
   *   a work stealing thread pool reference
   * @return
   *   `true` if this worker thread is owned by the provided work stealing thread pool, `false`
   *   otherwise
   */
  def canExecuteBlockingCodeOn(threadPool: WorkStealingThreadPool): Boolean =
    pool eq threadPool

  /**
   * Registers a suspended fiber.
   *
   * @param fiber
   *   the suspended fiber to be registered
   * @return
   *   a handle for deregistering the fiber on resumption
   */
  def monitor(fiber: Runnable): WeakBag.Handle =
    fiberBag.insert(fiber)

  /**
   * The index of the worker thread.
   */
  private[unsafe] def index: Int =
    _index

  /**
   * A reference to the active fiber.
   */
  private[unsafe] def active: Runnable =
    _active

  /**
   * Sets the active fiber reference.
   *
   * @param fiber
   *   the new active fiber
   */
  private[unsafe] def active_=(fiber: Runnable): Unit = {
    _active = fiber
  }

  /**
   * Returns a snapshot of suspended fibers tracked by this worker thread.
   *
   * @return
   *   a set of suspended fibers tracked by this worker thread
   */
  private[unsafe] def suspendedTraces(): Map[Runnable, Trace] = {
    val foreign = mutable.Map.empty[Runnable, Trace]
    fiberBag.forEach(r => foreign ++= captureTrace(r))
    foreign.toMap
  }

  /**
   * The run loop of the [[WorkerThread]].
   */
  override def run(): Unit = {
    val self = this
    random = ThreadLocalRandom.current()
    val rnd = random
    val RightUnit = IOFiber.RightUnit
    val reportFailure = pool.reportFailure(_)

    /*
     * A counter (modulo `ExternalQueueTicks`) which represents the
     * `WorkerThread` finite state machine. The following values have special
     * semantics explained here:
     *
     *   0: To increase the fairness towards fibers scheduled by threads which
     *      are external to the `WorkStealingThreadPool`, every
     *      `ExternalQueueTicks` number of iterations, the external queue takes
     *      precedence over the local queue.
     *
     *      If a fiber is successfully dequeued from the external queue, it will
     *      be executed immediately. If a batch of fibers is dequeued instead,
     *      the whole batch is enqueued on the local queue and other worker
     *      threads are notified of existing work available for stealing. The
     *      `WorkerThread` unconditionally transitions to executing fibers from
     *      the local queue (state value 4 and larger).
     *
     *      This state occurs "naturally" after a certain number of executions
     *      from the local queue (when the state value wraps around modulo
     *      `ExternalQueueTicks`).
     *
     *   1: Fall back to checking the external queue after a failed dequeue from
     *      the local queue. Depending on the outcome of this check, the
     *      `WorkerThread` transitions to executing fibers from the local queue
     *      in the case of a successful dequeue from the external queue (state
     *      value 4 and larger). Otherwise, the `WorkerThread` continues with
     *      asking for permission to steal from other `WorkerThread`s.
     *
     *      Depending on the outcome of this request, the `WorkerThread` starts
     *      looking for fibers to steal from the local queues of other worker
     *      threads (if permission was granted, state value 2), or parks
     *      directly. In this case, there is less bookkeeping to be done
     *      compared to the case where a worker was searching for work prior to
     *      parking. After the worker thread has been unparked, it transitions
     *      to looking for work in the external queue (state value 3) while also
     *      holding a permission to steal fibers from other worker threads.
     *
     *   2: The `WorkerThread` has been allowed to steal fibers from other
     *      worker threads. If the attempt is successful, the first fiber is
     *      executed directly and the `WorkerThread` transitions to executing
     *      fibers from the local queue (state value 4 and larger). If the
     *      attempt is unsuccessful, the worker thread announces to the pool
     *      that it was unable to find any work and parks.
     *
     *   3: The `WorkerThread` has been unparked an is looking for work in the
     *      external queue. If it manages to find work there, it announces to
     *      the work stealing thread pool that it is no longer searching for
     *      work and continues to execute fibers from the local queue (state
     *      value 4 and larger). Otherwise, it transitions to searching for work
     *      to steal from the local queues of other worker threads because the
     *      permission to steal is implicitly held by threads that have been
     *      unparked (state value 2).
     *
     *   4 and larger: Look for fibers to execute in the local queue. In case
     *      of a successful dequeue from the local queue, increment the state
     *      value. In case of a failed dequeue from the local queue, transition
     *      to looking for fibers in the external queue (state value 1).
     *
     * A note on the implementation. Some of the states seem like they have
     * overlapping logic. This is indeed true, but it is a conscious decision.
     * The logic is carefully unrolled and compiled into a shallow `tableswitch`
     * instead of a deeply nested sequence of `if/else` statements. This change
     * has lead to a non-negligible 15-20% increase in single-threaded
     * performance.
     */
    var state = 4

    val done = pool.done

    // returns next state after parking
    def park(): Int = {
      val tt = sleepers.peekFirstTriggerTime()
      val nextState = if (tt == MIN_VALUE) { // no sleepers
        if (parkLoop()) {
          // we polled something, so go straight to local queue stuff
          pool.transitionWorkerFromSearching(rnd)
          4
        } else {
          // we were interrupted, look for more work in the external queue
          3
        }
      } else {
        if (parkUntilNextSleeper()) {
          // we made it to the end of our sleeping/polling, so go straight to local queue stuff
          pool.transitionWorkerFromSearching(rnd)
          4
        } else {
          // we were interrupted, look for more work in the external queue
          3
        }
      }

      if (nextState != 4) {
        // after being unparked, we re-check sleepers;
        // if we find an already expired one, we go
        // immediately to state 4 (local queue stuff):
        val nextTrigger = sleepers.peekFirstTriggerTime()
        if ((nextTrigger != MIN_VALUE) && (nextTrigger - System.nanoTime() <= 0L)) {
          pool.transitionWorkerFromSearching(rnd)
          4
        } else {
          nextState
        }
      } else {
        nextState
      }
    }

    // returns true if polled event, false if unparked
    def parkLoop(): Boolean = {
      while (!done.get()) {
        // Park the thread until further notice.
        val polled = system.poll(_poller, -1, reportFailure)

        // the only way we can be interrupted here is if it happened *externally* (probably sbt)
        if (isInterrupted()) {
          pool.shutdown()
        } else if (polled) {
          if (parked.getAndSet(false))
            pool.doneSleeping()
          return true
        } else if (!parked.get()) { // Spurious wakeup check.
          return false
        } else // loop
          ()
      }
      false
    }

    // returns true if timed out or polled event, false if unparked
    @tailrec
    def parkUntilNextSleeper(): Boolean = {
      if (done.get()) {
        false
      } else {
        val triggerTime = sleepers.peekFirstTriggerTime()
        if (triggerTime == MIN_VALUE) {
          // no sleeper (it was removed)
          parkLoop()
        } else {
          val now = System.nanoTime()
          val nanos = triggerTime - now

          if (nanos > 0L) {
            val polled = system.poll(_poller, nanos, reportFailure)

            if (isInterrupted()) {
              pool.shutdown()
              false // we know `done` is `true`
            } else {
              if (parked.get()) {
                // we were either awakened spuriously, or we timed out or polled an event
                if (polled || (triggerTime - System.nanoTime() <= 0)) {
                  // we timed out or polled an event
                  if (parked.getAndSet(false)) {
                    pool.doneSleeping()
                  }
                  true
                } else {
                  // awakened spuriously, re-check next sleeper
                  parkUntilNextSleeper()
                }
              } else {
                // awakened intentionally
                false
              }
            }
          } else {
            // a timer already expired
            if (parked.getAndSet(false)) {
              pool.doneSleeping()
            }
            true
          }
        }
      }
    }

    while (!done.get()) {
      if (blocking) {
        // The worker thread was blocked before. It is no longer part of the
        // core pool and needs to be cached.

        // First of all, remove the references to data structures of the core
        // pool because they have already been transferred to another thread
        // which took the place of this one.
        queue = null
        sleepers = null
        parked = null
        fiberBag = null
        _active = null
        _poller = null.asInstanceOf[system.Poller]

        // Add this thread to the cached threads data structure, to be picked up
        // by another thread in the future.
        pool.cachedThreads.add(this)
        try {
          val len = runtimeBlockingExpiration.length
          val unit = runtimeBlockingExpiration.unit
          var newIdx: Integer = indexTransfer.poll(len, unit)
          if (newIdx eq null) {
            // The timeout elapsed and no one woke up this thread. Try to remove
            // the thread from the cached threads data structure.
            if (pool.cachedThreads.remove(this)) {
              // The thread was successfully removed. It's time to exit.
              pool.blockedWorkerThreadCounter.decrementAndGet()
              return
            } else {
              // Someone else concurrently stole this thread from the cached
              // data structure and will transfer the data soon. Time to wait
              // for it again.
              newIdx = indexTransfer.take()
              init(newIdx)
            }
          } else {
            // Some other thread woke up this thread. Time to take its place.
            init(newIdx)
          }
        } catch {
          case _: InterruptedException =>
            // This thread was interrupted while cached. This should only happen
            // during the shutdown of the pool. Nothing else to be done, just
            // exit.
            return
        }

        // Reset the state of the thread for resumption.
        blocking = false
        state = 4
      }

      ((state & ExternalQueueTicksMask): @switch) match {
        case 0 =>
          if (pool.blockedThreadDetectionEnabled) {
            // TODO prefetch pool.workerThread or Thread.State.BLOCKED ?
            // TODO check that branch elimination makes it free when off
            var otherIdx = random.nextInt(pool.getWorkerThreads.length)
            if (otherIdx == idx) {
              otherIdx =
                (idx + Math.max(1, random.nextInt(pool.getWorkerThreads.length - 1))) % pool
                  .getWorkerThreads
                  .length
            }
            val thread = pool.getWorkerThreads(otherIdx)
            val state = thread.getState()
            val parked = thread.parked

            // we have to check for null since there's a race here when threads convert to blockers
            // by reading parked *after* reading state, we avoid misidentifying blockers as blocked
            if (parked != null && !parked
                .get() && (state == Thread.State.BLOCKED || state == Thread
                .State
                .WAITING || state == Thread.State.TIMED_WAITING)) {
              System.err.println(mkWarning(state, thread.getStackTrace()))
            }
          }

          // give the polling system a chance to discover events
          system.poll(_poller, 0, reportFailure)

          // Obtain a fiber or batch of fibers from the external queue.
          val element = external.poll(rnd)
          if (element.isInstanceOf[Array[Runnable]]) {
            val batch = element.asInstanceOf[Array[Runnable]]
            // The dequeued element was a batch of fibers. Enqueue the whole
            // batch on the local queue and execute the first fiber.

            // Make room for the batch if the local queue cannot accomodate
            // all of the fibers as is.
            queue.drainBatch(external, rnd)

            val fiber = queue.enqueueBatch(batch, self)
            // Many fibers have been exchanged between the external and the
            // local queue. Notify other worker threads.
            pool.notifyParked(rnd)

            try fiber.run()
            catch {
              case t if NonFatal(t) => pool.reportFailure(t)
              case t: Throwable => IOFiber.onFatalFailure(t)
            }
          } else if (element.isInstanceOf[Runnable]) {
            val fiber = element.asInstanceOf[Runnable]

            if (isStackTracing) {
              _active = fiber
              parked.lazySet(false)
            }

            // The dequeued element is a single fiber. Execute it immediately.
            try fiber.run()
            catch {
              case t if NonFatal(t) => pool.reportFailure(t)
              case t: Throwable => IOFiber.onFatalFailure(t)
            }
          }

          // Transition to executing fibers from the local queue.
          state = 4

        case 1 =>
          // Check the external queue after a failed dequeue from the local
          // queue (due to the local queue being empty).
          val element = external.poll(rnd)
          if (element.isInstanceOf[Array[Runnable]]) {
            val batch = element.asInstanceOf[Array[Runnable]]
            // The dequeued element was a batch of fibers. Enqueue the whole
            // batch on the local queue and execute the first fiber.
            // It is safe to directly enqueue the whole batch because we know
            // that in this state of the worker thread state machine, the
            // local queue is empty.
            val fiber = queue.enqueueBatch(batch, self)
            // Many fibers have been exchanged between the external and the
            // local queue. Notify other worker threads.
            pool.notifyParked(rnd)
            try fiber.run()
            catch {
              case t if NonFatal(t) => pool.reportFailure(t)
              case t: Throwable => IOFiber.onFatalFailure(t)
            }

            // Transition to executing fibers from the local queue.
            state = 4
          } else if (element.isInstanceOf[Runnable]) {
            val fiber = element.asInstanceOf[Runnable]

            if (isStackTracing) {
              _active = fiber
              parked.lazySet(false)
            }

            // The dequeued element is a single fiber. Execute it immediately.
            try fiber.run()
            catch {
              case t if NonFatal(t) => pool.reportFailure(t)
              case t: Throwable => IOFiber.onFatalFailure(t)
            }

            // Transition to executing fibers from the local queue.
            state = 4
          } else {
            // Could not find any fibers in the external queue. Proceed to ask
            // for permission to steal fibers from other `WorkerThread`s.
            if (pool.transitionWorkerToSearching()) {
              // Permission granted, proceed to steal.
              state = 2
            } else {
              // Permission denied, proceed to park.
              // Set the worker thread parked signal.
              if (isStackTracing) {
                _active = null
              }

              parked.lazySet(true)
              // Announce that the worker thread is parking.
              pool.transitionWorkerToParked()
              // Park the thread.
              state = park()
            }
          }

        case 2 =>
          // First try to steal some expired timers:
          if (pool.stealTimers(System.nanoTime(), rnd)) {
            // some stolen timer created new work for us
            pool.transitionWorkerFromSearching(rnd)
            state = 4
          } else {
            // Try stealing fibers from other worker threads.
            val fiber = pool.stealFromOtherWorkerThread(index, rnd, self)
            if (fiber ne null) {
              // Successful steal. Announce that the current thread is no longer
              // looking for work.
              pool.transitionWorkerFromSearching(rnd)
              // Run the stolen fiber.
              try fiber.run()
              catch {
                case t if NonFatal(t) => pool.reportFailure(t)
                case t: Throwable => IOFiber.onFatalFailure(t)
              }
              // Transition to executing fibers from the local queue.
              state = 4
            } else {
              // Stealing attempt is unsuccessful. Park.
              // Set the worker thread parked signal.
              if (isStackTracing) {
                _active = null
              }

              parked.lazySet(true)
              // Announce that the worker thread which was searching for work is now
              // parking. This checks if the parking worker thread was the last
              // actively searching thread.
              if (pool.transitionWorkerToParkedWhenSearching()) {
                // If this was indeed the last actively searching thread, do another
                // global check of the pool. Other threads might be busy with their
                // local queues or new work might have arrived on the external
                // queue. Another thread might be able to help.
                pool.notifyIfWorkPending(rnd)
              }
              // Park the thread.
              state = park()
            }
          }

        case 3 =>
          // Check the external queue after a failed dequeue from the local
          // queue (due to the local queue being empty).
          val element = external.poll(rnd)
          if (element.isInstanceOf[Array[Runnable]]) {
            val batch = element.asInstanceOf[Array[Runnable]]
            // Announce that the current thread is no longer looking for work.
            pool.transitionWorkerFromSearching(rnd)

            // The dequeued element was a batch of fibers. Enqueue the whole
            // batch on the local queue and execute the first fiber.
            // It is safe to directly enqueue the whole batch because we know
            // that in this state of the worker thread state machine, the
            // local queue is empty.
            val fiber = queue.enqueueBatch(batch, self)
            // Many fibers have been exchanged between the external and the
            // local queue. Notify other worker threads.
            pool.notifyParked(rnd)
            try fiber.run()
            catch {
              case t if NonFatal(t) => pool.reportFailure(t)
              case t: Throwable => IOFiber.onFatalFailure(t)
            }

            // Transition to executing fibers from the local queue.
            state = 4
          } else if (element.isInstanceOf[Runnable]) {
            val fiber = element.asInstanceOf[Runnable]
            // Announce that the current thread is no longer looking for work.

            if (isStackTracing) {
              _active = fiber
              parked.lazySet(false)
            }

            pool.transitionWorkerFromSearching(rnd)

            // The dequeued element is a single fiber. Execute it immediately.
            try fiber.run()
            catch {
              case t if NonFatal(t) => pool.reportFailure(t)
              case t: Throwable => IOFiber.onFatalFailure(t)
            }

            // Transition to executing fibers from the local queue.
            state = 4
          } else {
            // Transition to stealing fibers from other `WorkerThread`s.
            // The permission is held implicitly by threads right after they
            // have been woken up.
            state = 2
          }

        case _ =>
          // Call all of our expired timers:
          val now = System.nanoTime()
          var cont = true
          while (cont) {
            val cb = sleepers.pollFirstIfTriggered(now)
            if (cb ne null) {
              cb(RightUnit)
            } else {
              cont = false
            }
          }

          // Check the queue bypass reference before dequeueing from the local
          // queue.
          val fiber = if (cedeBypass eq null) {
            // The queue bypass reference is empty.
            // Fall back to the local queue.
            queue.dequeue(self)
          } else {
            // Fetch and null out the queue bypass reference.
            val f = cedeBypass
            cedeBypass = null
            f
          }
          if (fiber ne null) {
            // Run the fiber.
            try fiber.run()
            catch {
              case t if NonFatal(t) => pool.reportFailure(t)
              case t: Throwable => IOFiber.onFatalFailure(t)
            }
            // Continue executing fibers from the local queue.
            state += 1
          } else {
            // Transition to checking the external queue.
            state = 1
          }
      }
    }
  }

  private[this] def mkWarning(state: Thread.State, stackTrace: Array[StackTraceElement]) = {
    def formatTrace(st: Array[StackTraceElement]): String = {
      val sb = new StringBuilder()
      var i = 0
      while (i < st.length) {
        sb.append("  at ")
        sb.append(st(i).toString())
        if (i != st.length - 1)
          sb.append("\n")
        i += 1
      }
      sb.toString()
    }
    s"""|[WARNING] A Cats Effect worker thread was detected to be in a blocked state ($state)
        |${formatTrace(stackTrace)}
        |This is very likely to be due to suspending a blocking call in IO via
        |`IO.delay` or `IO.apply`. If this is the case then you should use
        |`IO.blocking` or `IO.interruptible` instead.""".stripMargin
  }

  /**
   * A mechanism for executing support code before executing a blocking action.
   *
   * The current thread creates a replacement worker thread (or reuses a cached one) that will
   * take its place in the pool and does a complete transfer of ownership of the data structures
   * referenced by the thread. It then replaces the reference that the pool has of this worker
   * thread with the reference of the new worker thread. At this point, the replacement worker
   * thread is started, and the current thread is no longer recognized as a worker thread of the
   * work stealing thread pool. This is done by setting the `blocking` flag, which signifies
   * that the blocking region of code has been entered. This flag is respected when scheduling
   * fibers (it can happen that the blocking region or the fiber run loop right after it wants
   * to execute a scheduling call) and since this thread is now treated as an external thread,
   * all fibers are scheduled on the external queue. The `blocking` flag is also respected by
   * the `run()` method of this thread such that the next time that the main loop needs to
   * continue, it will be cached for a period of time instead. Finally, the `blocking` flag is
   * useful when entering nested blocking regions. In this case, there is no need to spawn a
   * replacement worker thread.
   *
   * @note
   *   There is no reason to enclose any code in a `try/catch` block because the only way this
   *   code path can be exercised is through `IO.delay`, which already handles exceptions.
   */
  override def blockOn[T](thunk: => T)(implicit permission: CanAwait): T = {
    val rnd = random

    pool.notifyParked(rnd)

    if (blocking) {
      // This `WorkerThread` is already inside an enclosing blocking region.
      // There is no need to spawn another `WorkerThread`. Instead, directly
      // execute the blocking action.
      thunk
    } else {
      // Spawn a new `WorkerThread` to take the place of this thread, as the
      // current thread prepares to execute a blocking action.

      // We'll transfer our local queue to the new/cached thread;
      // don't forget to also transfer our cede bypass (if any):
      val bypass = cedeBypass
      if (bypass ne null) {
        queue.enqueue(bypass, external, random)
        cedeBypass = null
      }

      // Logically enter the blocking region.
      blocking = true

      val prefix = pool.blockerThreadPrefix
      // Set the name of this thread to a blocker prefixed name.
      setName(s"$prefix-$nameIndex")

      val cached = pool.cachedThreads.pollFirst()
      if (cached ne null) {
        // There is a cached worker thread that can be reused.
        val idx = index
        pool.replaceWorker(idx, cached)
        // Transfer the data structures to the cached thread and wake it up.
        cached.indexTransfer.transfer(idx)
      } else {
        // Spawn a new `WorkerThread`, a literal clone of this one. It is safe to
        // transfer ownership of the local queue and the parked signal to the new
        // thread because the current one will only execute the blocking action
        // and die. Any other worker threads trying to steal from the local queue
        // being transferred need not know of the fact that the underlying worker
        // thread is being changed. Transferring the parked signal is safe because
        // a worker thread about to run blocking code is **not** parked, and
        // therefore, another worker thread would not even see it as a candidate
        // for unparking.
        val idx = index
<<<<<<< HEAD
        val clone = new WorkerThread(
          idx,
          queue,
          parked,
          external,
          fiberBag,
          sleepers,
          system,
          _poller,
          pool)
=======
        val clone =
          new WorkerThread(idx, queue, parked, external, fiberBag, sleepers, pool)
        // Make sure the clone gets our old name:
        val clonePrefix = pool.threadPrefix
        clone.setName(s"$clonePrefix-$idx")
>>>>>>> 95f089a5
        pool.replaceWorker(idx, clone)
        pool.blockedWorkerThreadCounter.incrementAndGet()
        clone.start()
      }

      thunk
    }
  }

  private[this] def init(newIdx: Int): Unit = {
    _index = newIdx
    queue = pool.localQueues(newIdx)
    sleepers = pool.sleepers(newIdx)
    parked = pool.parkedSignals(newIdx)
    fiberBag = pool.fiberBags(newIdx)
    _poller = pool.pollers(newIdx).asInstanceOf[system.Poller]

    // Reset the name of the thread to the regular prefix.
    val prefix = pool.threadPrefix
    setName(s"$prefix-$newIdx")
  }

  /**
   * Returns the number of fibers which are currently asynchronously suspended and tracked by
   * this worker thread.
   *
   * @note
   *   This counter is not synchronized due to performance reasons and might be reporting
   *   out-of-date numbers.
   *
   * @return
   *   the number of asynchronously suspended fibers
   */
  def getSuspendedFiberCount(): Int =
    fiberBag.size
}<|MERGE_RESOLUTION|>--- conflicted
+++ resolved
@@ -841,24 +841,20 @@
         // therefore, another worker thread would not even see it as a candidate
         // for unparking.
         val idx = index
-<<<<<<< HEAD
-        val clone = new WorkerThread(
-          idx,
-          queue,
-          parked,
-          external,
-          fiberBag,
-          sleepers,
-          system,
-          _poller,
-          pool)
-=======
         val clone =
-          new WorkerThread(idx, queue, parked, external, fiberBag, sleepers, pool)
+          new WorkerThread(
+            idx,
+            queue,
+            parked,
+            external,
+            fiberBag,
+            sleepers,
+            system,
+            _poller,
+            pool)
         // Make sure the clone gets our old name:
         val clonePrefix = pool.threadPrefix
         clone.setName(s"$clonePrefix-$idx")
->>>>>>> 95f089a5
         pool.replaceWorker(idx, clone)
         pool.blockedWorkerThreadCounter.incrementAndGet()
         clone.start()
