--- conflicted
+++ resolved
@@ -116,25 +116,6 @@
       F.toIO(F.rethrow(fa.value))
   }
 
-<<<<<<< HEAD
-=======
-  private[effect] trait StateTEffect[F[_], S] extends Effect[StateT[F, S, ?]]
-    with Async.StateTAsync[F, S] {
-
-    protected def F: Effect[F]
-    protected def S: Monoid[S]
-
-    def runAsync[A](fa: StateT[F, S, A])(cb: Either[Throwable, A] => IO[Unit]): SyncIO[Unit] =
-      F.runAsync(fa.runA(S.empty)(F))(cb)
-
-    def runSyncStep[A](fa: StateT[F, S, A]): SyncIO[Either[StateT[F, S, A], A]] =
-      F.runSyncStep(fa.runA(S.empty)(F)).map(_.leftMap(fa => StateT.liftF(fa)(F)))
-
-    override def toIO[A](fa: StateT[F, S, A]): IO[A] =
-      F.toIO(fa.runA(S.empty)(F))
-  }
-
->>>>>>> 170abdc6
   private[effect] trait WriterTEffect[F[_], L] extends Effect[WriterT[F, L, ?]]
     with Async.WriterTAsync[F, L] {
 
