--- conflicted
+++ resolved
@@ -149,8 +149,8 @@
 }
 
 private object CallbackStack {
-  def apply[A](callback: A => Unit): CallbackStack[A] =
-    new CallbackStack(callback)
+  @static def of[A](cb: A => Unit): CallbackStack[A] =
+    new CallbackStack(cb)
 
   sealed abstract class Handle[A] {
     private[CallbackStack] def clear(): Unit
@@ -245,14 +245,6 @@
       }
     }
 
-<<<<<<< HEAD
     override def toString(): String = s"Node($callback, $next)"
   }
-=======
-private object CallbackStack {
-  @static def of[A](cb: A => Unit): CallbackStack[A] =
-    new CallbackStack(cb)
-
-  type Handle = Byte
->>>>>>> 0f34a2df
 }